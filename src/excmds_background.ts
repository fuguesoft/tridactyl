--- conflicted
+++ resolved
@@ -6,6 +6,7 @@
 // Implementation for all built-in ExCmds
 //
 // Example code. Needs to be replaced
+
 interface ContentCommandMessage {
     type: string
     command: string
@@ -45,85 +46,49 @@
 
 // Tab functions
 
-<<<<<<< HEAD
-    // Tab functions
-    
-    // TODO: to be implemented!
-    export async function getnexttabs(tabid: number, n: number){
-        return [tabid]
-    }
-=======
+// TODO: to be implemented!
+export async function getnexttabs(tabid: number, n: number){
+    return [tabid]
+}
+
 function tabSetActive(id: number) {
     browser.tabs.update(id,{active:true})
 }
->>>>>>> 5964430f
+
+export function closetabs(ids: number[]){
+    browser.tabs.remove(ids)
+}
+
+export async function getactivetabid(){
+    return (await browser.tabs.query({active: true}))[0].id
+}
+
+// NB: it is unclear how to undo tab closure.
+export async function tabclose(n = 1){
+    let activeTabID = await getactivetabid()
+    closetabs(await getnexttabs(activeTabID,n))
+}
+
+export async function reload(n = 1, hard = false){
+    let tabstoreload = await getnexttabs(await getactivetabid(),n)
+    let reloadProperties = {bypassCache: hard}
+    tabstoreload.map(
+        (n)=>browser.tabs.reload(n, reloadProperties)
+    )
+}
+
+// TODO: address should default to some page to which we have access
+//          and focus the location bar
+export async function tabopen(address?: string){
+    browser.tabs.create({url: address})
+}
+
+export async function reloadhard(n = 1){
+    reload(n, true)
+}
 
 /** Switch to the next tab by index (position on tab bar), wrapping round.
 
-<<<<<<< HEAD
-    export function closetabs(ids: number[]){
-        browser.tabs.remove(ids)
-    }
-
-    export async function getactivetabid(){
-        return (await browser.tabs.query({active: true}))[0].id
-    }
-
-    // NB: it is unclear how to undo tab closure.
-    export async function tabclose(n = 1){
-        let activeTabID = await getactivetabid()
-        closetabs(await getnexttabs(activeTabID,n))
-    }
-
-    export async function reload(n = 1, hard = false){
-        let tabstoreload = await getnexttabs(await getactivetabid(),n)
-        let reloadProperties = {bypassCache: hard}
-        tabstoreload.map(
-            (n)=>browser.tabs.reload(n, reloadProperties)
-        )
-    }
-
-    // TODO: address should default to some page to which we have access
-    //          and focus the location bar
-    export async function tabopen(address?: string){
-        browser.tabs.create({url: address})
-    }
-
-    export async function reloadhard(n = 1){
-        reload(n, true)
-    }
-
-    /** Switch to the next tab by index (position on tab bar), wrapping round.
-
-        optional increment is number of tabs forwards to move.
-    */
-    export async function tabnext(increment = 1) {
-        try {
-            // Get an array of tabs in the current window
-            let current_window = await browser.windows.getCurrent()
-            let tabs = await browser.tabs.query({windowId:current_window.id})
-
-            // Find the active tab (this is safe: there will only ever be one)
-            let activeTab = tabs.filter((tab: any) => {return tab.active})[0]
-
-            // Derive the index we want
-            let desiredIndex = (activeTab.index + increment).mod(tabs.length)
-
-            // Find and switch to the tab with that index
-            let desiredTab = tabs.filter((tab: any) => {return tab.index === desiredIndex})[0]
-            tabSetActive(desiredTab.id)
-        }
-        catch(error) {
-            console.log(error)
-        }
-    }
-    export function tabprev(increment = 1) { tabnext(increment*-1) }
-
-    // History functions
-    export function history(n = 1) {messageActiveTab("history",[n])}
-    export function historyback(n = 1) {history(n*-1)}
-    export function historyforward(n = 1) {history(n)}
-=======
     optional increment is number of tabs forwards to move.
 */
 export async function tabnext(increment = 1) {
@@ -134,7 +99,6 @@
 
         // Find the active tab (this is safe: there will only ever be one)
         let activeTab = tabs.filter((tab: any) => {return tab.active})[0]
->>>>>>> 5964430f
 
         // Derive the index we want
         let desiredIndex = (activeTab.index + increment).mod(tabs.length)
@@ -149,6 +113,10 @@
 }
 export function tabprev(increment = 1) { tabnext(increment*-1) }
 
+// History functions
+export function history(n = 1) {messageActiveTab("history",[n])}
+export function historyback(n = 1) {history(n*-1)}
+export function historyforward(n = 1) {history(n)}
 
 // Misc functions
 export function focuscmdline() { messageActiveTab("focuscmdline") }