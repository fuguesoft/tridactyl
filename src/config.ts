--- conflicted
+++ resolved
@@ -249,15 +249,12 @@
     browser: "firefox",
     nativeinstallcmd:
         "curl -fsSl https://raw.githubusercontent.com/cmcaine/tridactyl/master/native/install.sh | bash",
-<<<<<<< HEAD
     profiledir: "auto",
-=======
 
     // Performance related settings
 
     // number of most recent results to ask Firefox for. We display the top 20 or so most frequently visited ones.
     historyresults: "50",
->>>>>>> 60e1a3d7
 })
 
 /** Given an object and a target, extract the target if it exists, else return undefined
