/**
 * Background functions for the native messenger interface
 */

import * as semverCompare from "semver-compare"
import * as config from "./config"
import { browserBg } from "./lib/webext"

import Logger from "./logging"
const logger = new Logger("native")

const NATIVE_NAME = "tridactyl"
type MessageCommand =
    | "version"
    | "run"
    | "read"
    | "write"
    | "temp"
    | "mkdir"
    | "eval"
    | "getconfig"
    | "env"
interface MessageResp {
    cmd: string
    version: number | null
    content: string | null
    code: number | null
    error: string | null
}

/**
 * Posts using the one-time message API; native is killed after message returns
 */
async function sendNativeMsg(
    cmd: MessageCommand,
    opts: object,
    quiet = false,
): Promise<MessageResp> {
    const send = Object.assign({ cmd }, opts)
    let resp
    logger.info(`Sending message: ${JSON.stringify(send)}`)

    try {
        resp = await browserBg.runtime.sendNativeMessage(NATIVE_NAME, send)
        logger.info(`Received response:`, resp)
        return resp as MessageResp
    } catch (e) {
        if (!quiet) {
            throw e
        }
    }
}

export async function getrc(): Promise<string> {
    const res = await sendNativeMsg("getconfig", {})

    if (res.content && !res.error) {
        logger.info(`Successfully retrieved fs config:\n${res.content}`)
        return res.content
    } else {
        // Have to make this a warning as async exceptions apparently don't get caught
        logger.info(`Error in retrieving config: ${res.error}`)
    }
}

export async function getNativeMessengerVersion(
    quiet = false,
): Promise<number> {
    const res = await sendNativeMsg("version", {}, quiet)
    if (res === undefined) {
        if (quiet) return undefined
        throw `Error retrieving version: ${res.error}`
    }
    if (res.version && !res.error) {
        logger.info(`Native version: ${res.version}`)
        return res.version
    }
}

export async function getBestEditor(): Promise<string> {
    let gui_candidates = []
    let term_emulators = []
    let tui_editors = []
    let last_resorts = []
    if ((await browserBg.runtime.getPlatformInfo()).os === "mac") {
        gui_candidates = ["/Applications/MacVim.app/Contents/bin/mvim -f"]
        // if anyone knows of any "sensible" terminals that let you send them commands to run,
        // please let us know in issue #451!
        term_emulators = [
            "/Applications/cool-retro-term.app/Contents/MacOS/cool-retro-term -e",
        ]
        last_resorts = ["open -nWt"]
    } else {
        // Tempted to put this behind another config setting: prefergui
        gui_candidates = ["gvim -f"]

        // we generally try to give the terminal the class "tridactyl_editor" so that
        // it can be made floating, e.g in i3:
        // for_window [class="tridactyl_editor"] floating enable border pixel 1
        term_emulators = [
            "st -c tridactyl_editor",
            "xterm -class tridactyl_editor -e",
            "uxterm -class tridactyl_editor -e",
            "urxvt -e",
            "alacritty -e", // alacritty is nice but takes ages to start and doesn't support class
            "cool-retro-term -e",
            // Terminator and termite require  -e commands to be in quotes, hence the extra quote at the end.
            // The closing quote is implemented in the editor function.
            'terminator -e "',
            'termite --class tridactyl_editor -e "',
            "dbus-launch gnome-terminal --",
            // I wanted to put hyper.js here as a joke but you can't start it running a command,
            // which is a far better joke: a terminal emulator that you can't send commands to.
            // You win this time, web artisans.
        ]
        last_resorts = [
            "emacs",
            "gedit",
            "kate",
            "abiword",
            "sublime",
            "atom -w",
        ]
    }

    tui_editors = ["vim", "nvim", "nano", "emacs -nw"]

    // Consider GUI editors
    let cmd = await firstinpath(gui_candidates)

    if (cmd === undefined) {
        // Try to find a terminal emulator
        cmd = await firstinpath(term_emulators)
        if (cmd !== undefined) {
            // and a text editor
            let tuicmd = await firstinpath(tui_editors)
            cmd = cmd + " " + tuicmd
        } else {
            // or fall back to some really stupid stuff
            cmd = await firstinpath(last_resorts)
        }
    }

    return cmd
}

/**
 * Used internally to gate off functions that use the native messenger. Gives a
 * helpful error message in the command line if the native messenger is not
 * installed, or is the wrong version.
 *
 * @arg version: A string representing the minimal required version.
 * @arg interactive: True if a message should be displayed on version mismatch.
 * @return false if the required version is higher than the currently available
 * native messenger version.
 */
export async function nativegate(
    version = "0",
    interactive = true,
    desiredOS = ["mac", "win", "linux", "openbsd"],
    // desiredOS = ["mac", "win", "android", "cros", "linux", "openbsd"]
): Promise<Boolean> {
<<<<<<< HEAD
    if (["android"].includes((await browser.runtime.getPlatformInfo()).os)) {
=======
    if (!desiredOS.includes((await browserBg.runtime.getPlatformInfo()).os)) {
>>>>>>> 13e7bf4e
        if (interactive == true)
            logger.error(
                "# Tridactyl's native messenger doesn't support your operating system, yet.",
            )
        return false
    }
    try {
        const actualVersion = await getNativeMessengerVersion()
        if (actualVersion !== undefined) {
            if (semverCompare(version, actualVersion) > 0) {
                if (interactive == true)
                    logger.error(
                        "# Please update to native messenger " +
                            version +
                            ", for example by running `:updatenative`.",
                    )
                // TODO: add update procedure and document here.
                return false
            }
            return true
        } else if (interactive == true)
            logger.error(
                "# Native messenger not found. Please run `:installnative` and follow the instructions.",
            )
        return false
    } catch (e) {
        if (interactive == true)
            logger.error(
                "# Native messenger not found. Please run `:installnative` and follow the instructions.",
            )
        return false
    }
}

export async function inpath(cmd) {
    const pathcmd =
        (await browserBg.runtime.getPlatformInfo()).os == "win"
            ? "where "
            : "which "
    return (await run(pathcmd + cmd.split(" ")[0])).code === 0
}

export async function firstinpath(cmdarray) {
    let ind = 0
    let cmd = cmdarray[ind]
    // Try to find a text editor
    while (!await inpath(cmd.split(" ")[0])) {
        ind++
        cmd = cmdarray[ind]
        if (cmd === undefined) break
    }
    return cmd
}

export async function editor(file: string, content?: string) {
    if (content !== undefined) await write(file, content)
    const editorcmd =
        config.get("editorcmd") == "auto"
            ? await getBestEditor()
            : config.get("editorcmd")
    // Dirty hacks for termite and terminator support part 2.
    const e = editorcmd.split(" ")[0]
    if (e === "termite" || e === "terminator") {
        await run(editorcmd + " " + file + '"')
    } else await run(editorcmd + " " + file)
    return await read(file)
}

export async function read(file: string) {
    return sendNativeMsg("read", { file })
}

export async function write(file: string, content: string) {
    return sendNativeMsg("write", { file, content })
}

export async function mkdir(dir: string, exist_ok: boolean) {
    return sendNativeMsg("mkdir", { dir, exist_ok })
}

export async function temp(content: string, prefix: string) {
    return sendNativeMsg("temp", { content, prefix })
}

export async function run(command: string) {
    let msg = await sendNativeMsg("run", { command })
    logger.info(msg)
    return msg
}

/** Evaluates a string in the native messenger. This has to be python code. If
 *  you want to run shell strings, use run() instead.
 */
export async function pyeval(command: string): Promise<MessageResp> {
    return sendNativeMsg("eval", { command })
}

export async function getenv(variable: string) {
    let v = await getNativeMessengerVersion()
    if (!await nativegate("0.1.2", false)) {
        throw `Error: getenv needs native messenger v>=0.1.2. Current: ${v}`
    }
    return (await sendNativeMsg("env", { var: variable })).content
}

/** This returns the commandline that was used to start firefox.
 You'll get both firefox binary (not necessarily an absolute path) and flags */
export async function ffargs(): Promise<string[]> {
    // Using ' and + rather that ` because we don't want newlines
    let output = await pyeval(
        'handleMessage({"cmd": "run", ' +
            '"command": "ps -p " + str(os.getppid()) + " -oargs="})["content"]',
    )
    return output.content.trim().split(" ")
}

export async function getProfileDir() {
    // First, see if we can get the profile from the arguments that were given
    // to Firefox
    let args = await ffargs()

    // --profile <path>: Start with profile at <path>
    let prof = args.indexOf("--profile")
    if (prof >= 0) return args[prof + 1]

    // -P <profile>: Start with <profile>
    // -P          : Start with profile manager
    // Apparently, this argument is case-insensitive
    let profileName = "*"
    prof = args.indexOf("-P")
    if (prof < 0) prof = args.indexOf("-p")
    // args.length -1 because we need to make sure -P was given a value
    if (prof >= 0 && prof < args.length - 1) profileName = args[prof + 1]

    // Find active profile directory automatically by seeing where the lock exists
    let home = "../../.."
    try {
        // We try not to use a relative path because ~/.local (the directory where
        // the native messenger currently sits) might actually be a symlink
        home = await getenv("HOME")
    } catch (e) {}
    let hacky_profile_finder = `find "${home}/.mozilla/firefox" -maxdepth 2 -path '*.${profileName}/lock'`
    if ((await browserBg.runtime.getPlatformInfo()).os === "mac")
        hacky_profile_finder =
            "find ../../../Library/'Application Support'/Firefox/Profiles -maxdepth 2 -name .parentlock"
    let profilecmd = await run(hacky_profile_finder)
    if (profilecmd.code != 0) {
        throw new Error("Profile not found")
    } else {
        // Remove trailing newline
        profilecmd.content = profilecmd.content.trim()
        if (profilecmd.content.split("\n").length > 1) {
            throw new Error(
                "Multiple profiles in use. Can't tell which one you want. `set profiledir`, close other Firefox profiles or remove zombie lock files.",
            )
        } else {
            // Get parent directory of lock file
            return profilecmd.content
                .split("/")
                .slice(0, -1)
                .join("/")
        }
    }
}

export async function parsePrefs(prefFileContent: string) {
    //  This RegExp currently only deals with " but for correctness it should
    //  also deal with ' and `
    //  We could also just give up on parsing and eval() the whole thing
    const regex = new RegExp(
        /^(user_|sticky_|lock)?[pP]ref\("([^"]+)",\s*"?([^\)]+?)"?\);$/,
    )
    // Fragile parsing
    let allPrefs = prefFileContent.split("\n").reduce((prefs, line) => {
        let matches = line.match(regex)
        if (!matches) {
            return prefs
        }
        const key = matches[2]
        let value = matches[3]
        // value = " means that it should be an empty string
        if (value == '"') value = ""
        prefs[key] = value
        return prefs
    }, {})
    return allPrefs
}

/** When given the name of a firefox preference file, will load said file and
 *  return a promise for an object the keys of which correspond to preference
 *  names and the values of which correspond to preference values.
 *  When the file couldn't be loaded or doesn't contain any preferences, will
 *  return a promise for an empty object.
 */
export async function loadPrefs(filename): Promise<{ [key: string]: string }> {
    const result = await read(filename)
    if (result.code != 0) return {}
    return parsePrefs(result.content)
}

/** Returns a promise for an object that should contain every about:config
 *  setting. If performance is slow, it might be a good idea to cache the
 *  results of this function: the preference files do not change while firefox
 *  is running.
 */
export async function getPrefs(): Promise<{ [key: string]: string }> {
    const profile = (await getProfileDir()) + "/"
    const prefFiles = [
        // Debian has these
        "/usr/share/firefox/browser/defaults/preferences/firefox.js",
        "/usr/share/firefox/browser/defaults/preferences/debugger.js",
        "/usr/share/firefox/browser/defaults/preferences/devtools-startup-prefs.js",
        "/usr/share/firefox/browser/defaults/preferences/devtools.js",
        "/usr/share/firefox/browser/defaults/preferences/firefox-branding.js",
        "/usr/share/firefox/browser/defaults/preferences/vendor.js",
        "/usr/share/firefox/browser/defaults/preferences/firefox.js",
        "/etc/firefox/firefox.js",
        // Pref files can be found here:
        // https://developer.mozilla.org/en-US/docs/Mozilla/Preferences/A_brief_guide_to_Mozilla_preferences
        profile + "grepref.js",
        profile + "services/common/services-common.js",
        profile + "defaults/pref/services-sync.js",
        profile + "browser/app/profile/channel-prefs.js",
        profile + "browser/app/profile/firefox.js",
        profile + "browser/app/profile/firefox-branding.js",
        profile + "browser/defaults/preferences/firefox-l10n.js",
        profile + "prefs.js",
        profile + "user.js",
    ]
    let promises = []
    // Starting all promises before awaiting because we want the calls to be
    // made in parallel
    for (let file of prefFiles) {
        promises.push(loadPrefs(file))
    }
    return promises.reduce(async (a, b) => Object.assign(await a, await b))
}

/** Returns the value for the corresponding about:config setting */
export async function getPref(name: string): Promise<string> {
    return (await getPrefs())[name]
}

/** Writes a preference to user.js */
export async function writePref(name: string, value: any) {
    if (typeof value == "string") value = `"${value}"`
    const file = (await getProfileDir()) + "/user.js"
    // No need to check the return code because read returns "" when failing to
    // read a file
    const text = (await read(file)).content
    let prefPos = text.indexOf(`pref("${name}",`)
    if (prefPos < 0) {
        write(file, `${text}\nuser_pref("${name}", ${value});\n`)
    } else {
        let substr = text.substring(prefPos)
        let prefEnd = substr.indexOf(";\n")
        substr = text.substring(prefPos, prefPos + prefEnd)
        write(file, text.replace(substr, `pref("${name}", ${value})`))
    }
}<|MERGE_RESOLUTION|>--- conflicted
+++ resolved
@@ -160,11 +160,7 @@
     desiredOS = ["mac", "win", "linux", "openbsd"],
     // desiredOS = ["mac", "win", "android", "cros", "linux", "openbsd"]
 ): Promise<Boolean> {
-<<<<<<< HEAD
-    if (["android"].includes((await browser.runtime.getPlatformInfo()).os)) {
-=======
     if (!desiredOS.includes((await browserBg.runtime.getPlatformInfo()).os)) {
->>>>>>> 13e7bf4e
         if (interactive == true)
             logger.error(
                 "# Tridactyl's native messenger doesn't support your operating system, yet.",
