--- conflicted
+++ resolved
@@ -124,7 +124,6 @@
 export const cmd_params = new Map<string, Map<string, string>>()
 // }
 
-<<<<<<< HEAD
 // {{{ Native messenger stuff
 
 /** @hidden **/
@@ -194,8 +193,6 @@
     fillcmdline("# Installation command copied to clipboard. Please paste and run it in your shell to install the native messenger")
 }
 
-=======
->>>>>>> 7b1000f9
 // }}}
 
 /** @hidden */
@@ -1922,11 +1919,7 @@
           - `bind ;c hint -c [class*="expand"],[class="togg"]` works particularly well on reddit and HN
         - -w open in new window
             -wp open in new private window
-<<<<<<< HEAD
         - `-W excmd...` append hint href to excmd and execute, e.g, `hint -W exclaim mpv` to open YouTube videos
-=======
-        - `-W excmd...` append hint href to excmd and execute, e.g, `hint -W open` and other such bad ideas.
->>>>>>> 7b1000f9
 
     Excepting the custom selector mode and background hint mode, each of these
     hint modes is available by default as `;<option character>`, so e.g. `;y`
