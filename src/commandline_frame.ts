--- conflicted
+++ resolved
@@ -17,28 +17,11 @@
 
 /** Script used in the commandline iframe. Communicates with background. */
 
-<<<<<<< HEAD
-import "./lib/html-tagged-template"
-
-import * as Completions from "./completions"
-import { BufferAllCompletionSource } from "./completions/BufferAll"
-import { BufferCompletionSource } from "./completions/Buffer"
-import { BmarkCompletionSource } from "./completions/Bmark"
-import { FindCompletionSource } from "./completions/Find"
-import { HistoryCompletionSource } from "./completions/History"
-import * as Messaging from "./messaging"
-import * as Config from "./config"
-import * as SELF from "./commandline_frame"
-import "./number.clamp"
-import state from "./state"
-import Logger from "./logging"
-import * as aliases from "./aliases"
-import { theme } from "./styling"
-=======
 import * as perf from "@src/perf"
 import "@src/lib/number.clamp"
 import "@src/lib/html-tagged-template"
 import * as Completions from "@src/completions"
+import { FindCompletionSource } from "./completions/Find"
 import { TabAllCompletionSource } from "@src/completions/TabAll"
 import { BufferCompletionSource } from "@src/completions/Tab"
 import { BmarkCompletionSource } from "@src/completions/Bmark"
@@ -60,7 +43,6 @@
 import * as tri_editor from "@src/lib/editor"
 
 /** @hidden **/
->>>>>>> e62eae4d
 const logger = new Logger("cmdline")
 
 /** @hidden **/
@@ -112,13 +94,7 @@
 export function enableCompletions() {
     if (!activeCompletions) {
         activeCompletions = [
-<<<<<<< HEAD
-            new BufferAllCompletionSource(completionsDiv),
-            new BufferCompletionSource(completionsDiv),
-            new FindCompletionSource(completionsDiv),
-            new HistoryCompletionSource(completionsDiv),
-            new BmarkCompletionSource(completionsDiv),
-=======
+            // new FindCompletionSource(completionsDiv),
             BmarkCompletionSource,
             TabAllCompletionSource,
             BufferCompletionSource,
@@ -129,7 +105,6 @@
             PreferenceCompletionSource,
             SettingsCompletionSource,
             RssCompletionSource,
->>>>>>> e62eae4d
         ]
             .map(constructorr => {
                 try {
