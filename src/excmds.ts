/* tslint:disable:comment-format */
// '//#' is a start point for a simple text-replacement-type macro. See excmds_macros.py

/** # Tridactyl help page

    Use `:help <excmd>` or scroll down to show [[help]] for a particular excmd. If you're still stuck, you might consider reading through the [:tutor](/static/clippy/1-tutor.html) again.

    The default keybinds and settings can be found [here](/static/docs/classes/_src_lib_config_.default_config.html) and active binds can be seen with `:viewconfig nmaps` or with [[bind]].

    Tridactyl also provides a few functions to manipulate text in the command line or text areas that can be found [here](/static/docs/modules/_src_lib_editor_.html). There are also a few commands only available in the command line which can be found [here](/static/docs/modules/_src_commandline_frame_.html).

    Ex-commands available exclusively in hint mode are listed [here](/static/docs/modules/_src_content_hinting_.html)

    ## How to use this help page

    Every function (excmd) on this page can be called via Tridactyl's command line which we call "ex". There is a slight change in syntax, however. Wherever you see:

    `function(arg1,arg2)`

    You should instead type

    `function arg1 arg2` into the Tridactyl command line (accessed via `:`)

    A "splat" operator (...) means that the excmd will accept any number of space-delimited arguments into that parameter.

    Above each function signature you will see any aliases or key sequences bound to it. The internal names for the various modes are used, which are listed here:

        - `nmaps`: normal mode binds
        - `imaps`: insert mode binds
        - `inputmaps`: input mode binds
        - `ignoremaps`: ignore mode binds
        - `exaliases`: aliases in the command mode
        - `exmaps`: commandline mode binds

    At the bottom of each function's help page, you can click on a link that will take you straight to that function's definition in our code.

    You do not need to worry about types. Return values which are promises will turn into whatever they promise to when used in [[composite]].

    ## Caveats
    There are some caveats common to all webextension vimperator-alikes:

    - To make Tridactyl work on addons.mozilla.org and some other Mozilla domains, you need to open `about:config`, run [[fixamo]] or add a new boolean `privacy.resistFingerprinting.block_mozAddonManager` with the value `true`, and remove the above domains from `extensions.webextensions.restrictedDomains`.
    - Tridactyl can't run on about:\*, some file:\* URIs, view-source:\*, or data:\*, URIs.
    - To change/hide the GUI of Firefox from Tridactyl, you can use [[guiset]] with the native messenger installed (see [[native]] and [[installnative]]). Alternatively, you can edit your userChrome yourself.

    ## Getting help

    For more information, and FAQs, check out our [readme][2] and [troubleshooting guide][3] on github.

    Tridactyl is in a pretty early stage of development. Please report any issues and make requests for missing features on the GitHub [project page][1]. You can also get in touch using Matrix, Gitter, or IRC chat clients:

    [![Matrix Chat][matrix-badge]][matrix-link]
    [![Gitter Chat][gitter-badge]][gitter-link]
    [![Freenode Chat][freenode-badge]][freenode-link]

    All three channels are mirrored together, so it doesn't matter which one you use.

    [1]: https://github.com/tridactyl/tridactyl/issues
    [2]: https://github.com/tridactyl/tridactyl#readme
    [3]: https://github.com/tridactyl/tridactyl/blob/master/doc/troubleshooting.md

    [gitter-badge]: /static/badges/gitter-badge.svg
    [gitter-link]: https://gitter.im/tridactyl/Lobby
    [freenode-badge]: /static/badges/freenode-badge.svg
    [freenode-link]: ircs://chat.freenode.net/tridactyl
    [matrix-badge]: https://matrix.to/img/matrix-badge.svg
    [matrix-link]: https://riot.im/app/#/room/#tridactyl:matrix.org
*/
/** ignore this line */

// {{{ setup

// Shared
import * as Messaging from "@src/lib/messaging"
import { browserBg, activeTab, activeTabId, activeTabContainerId, openInNewTab, openInNewWindow, openInTab } from "@src/lib/webext"
import * as Container from "@src/lib/containers"
import state from "@src/state"
import { contentState, ModeName } from "@src/content/state_content"
import * as UrlUtil from "@src/lib/url_util"
import * as config from "@src/lib/config"
import * as aliases from "@src/lib/aliases"
import * as Logging from "@src/lib/logging"
import { AutoContain } from "@src/lib/autocontainers"
import * as CSS from "css"
import * as Perf from "@src/perf"
import * as Metadata from "@src/.metadata.generated"
import * as Native from "@src/lib/native"
import * as TTS from "@src/lib/text_to_speech"
import * as excmd_parser from "@src/parsers/exmode"
import * as escape from "@src/lib/escape"

/**
 * This is used to drive some excmd handling in `composite`.
 *
 * @hidden
 */
let ALL_EXCMDS

// The entry-point script will make sure this has the right set of
// excmds, so we can use it without futher configuration.
import * as controller from "@src/lib/controller"

//#content_helper
import { generator as KEY_MUNCHER } from "@src/content/controller_content"

/**
 * Used to store the types of the parameters for each excmd for
 * self-documenting functionality.
 *
 * @hidden
 */
export const cmd_params = new Map<string, Map<string, string>>()

/** @hidden */
const logger = new Logging.Logger("excmds")

/** @hidden **/
const TRI_VERSION = "REPLACE_ME_WITH_THE_VERSION_USING_SED"

//#content_helper
// {
import "@src/lib/number.clamp"
import * as CTSELF from "@src/.excmds_content.generated"
import { CmdlineCmds as CtCmdlineCmds } from "@src/background/commandline_cmds"
import { EditorCmds as CtEditorCmds } from "@src/background/editor"
import * as DOM from "@src/lib/dom"
import * as CommandLineContent from "@src/content/commandline_content"
import * as scrolling from "@src/content/scrolling"
import { ownTab } from "@src/lib/webext"
import { wrap_input, getLineAndColNumber, rot13_helper } from "@src/lib/editor_utils"
import * as finding from "@src/content/finding"
import * as toys from "./content/toys"
import * as hinting from "@src/content/hinting"
import * as gobbleMode from "@src/parsers/gobblemode"

ALL_EXCMDS = {
    "": CTSELF,
    ex: CtCmdlineCmds,
    text: CtEditorCmds,
}
// }

import { mapstrToKeyseq } from "@src/lib/keyseq"

//#background_helper
// {

// tslint:disable-next-line:no-unused-declaration
import "@src/lib/number.mod"

import * as BGSELF from "@src/.excmds_background.generated"
import { CmdlineCmds as BgCmdlineCmds } from "@src/background/commandline_cmds"
import { EditorCmds as BgEditorCmds } from "@src/background/editor"
import { messageActiveTab } from "@src/lib/messaging"
import { EditorCmds } from "@src/background/editor"
import { firefoxVersionAtLeast } from "@src/lib/webext"
import * as rc from "@src/background/config_rc"
import * as css_util from "@src/lib/css_util"
import * as Updates from "@src/lib/updates"
import * as Extensions from "@src/lib/extension_info"

ALL_EXCMDS = {
    "": BGSELF,
    ex: BgCmdlineCmds,
    text: BgEditorCmds,
}
/** @hidden */
// }

// }}}

// {{{ Native messenger stuff

/** @hidden **/
//#background
export async function getNativeVersion(): Promise<void> {
    Native.getNativeMessengerVersion()
}

/** @hidden
 * This function is used by rssexec and rssexec completions.
 */
//#content
export async function getRssLinks(): Promise<Array<{ type: string; url: string; title: string }>> {
    const seen = new Set<string>()
    return Array.from(document.querySelectorAll("a, link[rel='alternate']"))
        .filter((e: any) => typeof e.href === "string")
        .reduce((acc, e: any) => {
            let type = ""
            // Start by detecting type because url doesn't necessarily contain the words "rss" or "atom"
            if (e.type) {
                // if type doesn't match either rss or atom, don't include link
                if (e.type.indexOf("rss") < 0 && e.type.indexOf("atom") < 0) return acc
                type = e.type
            } else {
                // Making sure that we match either a dot or "xml" because "urss" and "atom" are actual words
                if (e.href.match(/(\.rss)|(rss\.xml)/i)) type = "application/rss+xml"
                else if (e.href.match(/(\.atom)|(atom\.xml)/i)) type = "application/atom+xml"
                else return acc
            }
            if (seen.has(e.href)) return acc
            seen.add(e.href)
            return acc.concat({ type, url: e.href, title: e.title || e.innerText } as { type: string; url: string; title: string })
        }, [])
}

/**
 * Execute [[rsscmd]] for an rss link.
 *
 * If `url` is undefined, Tridactyl will look for rss links in the current
 * page. If it doesn't find any, it will display an error message. If it finds
 * multiple urls, it will offer completions in order for you to select the link
 * you're interested in. If a single rss feed is found, it will automatically
 * be selected.
 */
//#content
export async function rssexec(url: string, type?: string, ...title: string[]) {
    if (!url || url === "") {
        const links = await getRssLinks()
        switch (links.length) {
            case 0:
                throw new Error("No rss link found on this page.")
                break
            case 1:
                url = links[0].url
                title = [links[0].title]
                type = links[0].type
                break
            default:
                return fillcmdline("rssexec")
        }
    }
    let rsscmd = config.get("rsscmd")
    if (rsscmd.match("%[uty]")) {
        rsscmd = rsscmd
            .replace("%u", url)
            .replace("%t", title.join(" "))
            .replace("%y", type || "")
    } else {
        rsscmd += " " + url
    }
    // Need actual excmd parsing here.
    return controller.acceptExCmd(rsscmd)
}

/**
 * Fills the element matched by `selector` with content and falls back to the last used input if the element can't be found. You probably don't want this; it's used internally for [[editor]].
 *
 * That said, `bind gs fillinput null [Tridactyl](https://addons.mozilla.org/en-US/firefox/addon/tridactyl-vim/) is my favourite add-on` could probably come in handy.
 */
//#content
export async function fillinput(selector: string, ...content: string[]) {
    let inputToFill = document.querySelector(selector)
    if (!inputToFill) inputToFill = DOM.getLastUsedInput()
    if ("value" in inputToFill) {
        ; (inputToFill as HTMLInputElement).value = content.join(" ")
    } else {
        inputToFill.textContent = content.join(" ")
    }
}

/** @hidden */
//#content_helper
export function getInput(e: HTMLElement) {
    // this should probably be subsumed by the focusinput code
    if ("value" in e) {
        return (e as HTMLInputElement).value
    } else {
        return e.textContent
    }
}

/** @hidden */
//#content
export function getinput() {
    return getInput(DOM.getLastUsedInput())
}

/** @hidden */
//#content
export function getInputSelector() {
    return DOM.getSelector(DOM.getLastUsedInput())
}

/** @hidden */
//#content
export function addTridactylEditorClass(selector: string) {
    const elem = document.querySelector(selector)
    elem.className = elem.className + " TridactylEditing "
}

/** @hidden */
//#content
export function removeTridactylEditorClass(selector: string) {
    const elem = document.querySelector(selector)
    elem.className = elem.className.replace(" TridactylEditing ", "")
}

/**
 * Opens your favourite editor (which is currently gVim) and fills the last used input with whatever you write into that file.
 * **Requires that the native messenger is installed, see [[native]] and [[installnative]]**.
 *
 * Uses the `editorcmd` config option, default = `auto` looks through a list defined in lib/native.ts try find a sensible combination. If it's a bit slow, or chooses the wrong editor, or gives up completely, set editorcmd to something you want. The command must stay in the foreground until the editor exits.
 *
 * The editorcmd needs to accept a filename, stay in the foreground while it's edited, save the file and exit. By default the filename is added to the end of editorcmd, if you require control over the position of that argument, the first occurrence of %f in editorcmd is replaced with the filename. %l, if it exists, is replaced with the line number of the cursor and %c with the column number. For example:
 * ```
 * set editorcmd terminator -u -e "vim %f -c 'normal %lG%cl'"
 * ```
 *
 * You're probably better off using the default insert mode bind of `<C-i>` (Ctrl-i) to access this.
 *
 * This function returns a tuple containing the path to the file that was opened by the editor and its content. This enables creating commands such as the following one, which deletes the temporary file created by the editor:
 * ```
 * alias editor_rm composite editor | jsb -p tri.native.run(`rm -f '${JS_ARG[0]}'`)
 * bind --mode=insert <C-i> editor_rm
 * bind --mode=input <C-i> editor_rm
 * ```
 */
//#content
export async function editor() {
    const elem = DOM.getLastUsedInput()
    const selector = DOM.getSelector(elem)
    addTridactylEditorClass(selector)

    if (!(await Native.nativegate())) {
        removeTridactylEditorClass(selector)
        return undefined
    }

    try {
        let text = ""
        let line = 0
        let col = 0
        wrap_input((t, start, end) => {
            ; [text, line, col] = getLineAndColNumber(t, start, end)
            return [null, null, null]
        })(elem)
        const file = (await Native.temp(text, document.location.hostname)).content
        const exec = await Native.editor(file, line, col)
        if (exec.code == 0) {
            fillinput(selector, exec.content)

            // TODO: add annoying "This message was written with [Tridactyl](https://addons.mozilla.org/en-US/firefox/addon/tridactyl-vim/)" to everything written using editor
            return [file, exec.content]
        } else {
            logger.debug(`Editor terminated with non-zero exit code: ${exec.code}`)
        }
    } catch (e) {
        throw `:editor failed: ${e}`
    } finally {
        removeTridactylEditorClass(selector)
    }
}

/**
 * Like [[guiset]] but quieter.
 */
//#background
export async function guiset_quiet(rule: string, option: string) {
    if (!rule || !option) throw new Error(":guiset requires two arguments. See `:help guiset` for more information.")
    if (rule == "navbar" && option == "none") throw new Error("`:guiset navbar none` is currently broken, see https://github.com/tridactyl/tridactyl/issues/1728")
    // Could potentially fall back to sending minimal example to clipboard if native not installed

    // Check for native messenger and make sure we have a plausible profile directory
    if (!(await Native.nativegate("0.1.1"))) return
    const profile_dir = await Native.getProfileDir()
    await setpref("toolkit.legacyUserProfileCustomizations.stylesheets", "true")

    // Make backups
    await Native.mkdir(profile_dir + "/chrome", true)
    let cssstr = (await Native.read(profile_dir + "/chrome/userChrome.css")).content
    const cssstrOrig = (await Native.read(profile_dir + "/chrome/userChrome.orig.css")).content
    if (cssstrOrig === "") await Native.write(profile_dir + "/chrome/userChrome.orig.css", cssstr)
    await Native.write(profile_dir + "/chrome/userChrome.css.tri.bak", cssstr)

    // Modify and write new CSS
    if (cssstr === "") cssstr = `@namespace url("http://www.mozilla.org/keymaster/gatekeeper/there.is.only.xul");`
    const stylesheet = CSS.parse(cssstr)
    // Trim due to https://github.com/reworkcss/css/issues/113
    const stylesheetDone = CSS.stringify(css_util.changeCss(rule, option, stylesheet)).trim()
    return Native.write(profile_dir + "/chrome/userChrome.css", stylesheetDone)
}

/**
 * Change which parts of the Firefox user interface are shown. **NB: This feature is experimental and might break stuff.**
 *
 * Might mangle your userChrome. Requires native messenger, and you must restart Firefox each time to see any changes (this can be done using [[restart]]). <!-- (unless you enable addon debugging and refresh using the browser toolbox) -->
 *
 * Also flips the preference `toolkit.legacyUserProfileCustomizations.stylesheets` to true so that FF will read your userChrome.
 *
 * View available rules and options [here](/static/docs/modules/_src_lib_css_util_.html#potentialrules) and [here](/static/docs/modules/_src_lib_css_util_.html#metarules).
 *
 * Example usage: `guiset gui none`, `guiset gui full`, `guiset tabs autohide`.
 *
 * Some of the available options:
 *
 * - gui
 *      - full
 *      - none
 *
 * - tabs
 *      - always
 *      - autohide
 *
 * - navbar
 *      - always
 *      - autohide
 *      - none
 *
 * - hoverlink (the little link that appears when you hover over a link)
 *      - none
 *      - left
 *      - right
 *      - top-left
 *      - top-right
 *
 * - statuspanel (hoverlink + the indicator that appears when a website is loading)
 *      - none
 *      - left
 *      - right
 *      - top-left
 *      - top-right
 *
 * If you want to use guiset in your tridactylrc, you might want to use [[guiset_quiet]] instead.
 */
//#background
export async function guiset(rule: string, option: string) {
    await guiset_quiet(rule, option)
    return fillcmdline_tmp(3000, "userChrome.css written. Please restart Firefox to see the changes.")
}

/** @hidden */
//#background
export function cssparse(...css: string[]) {
    console.log(CSS.parse(css.join(" ")))
}

/** @hidden */
//#background
export async function loadtheme(themename: string) {
    if (!(await Native.nativegate("0.1.9"))) return
    const separator = (await browserBg.runtime.getPlatformInfo()).os === "win" ? "\\" : "/"
    // remove the "tridactylrc" bit so that we're left with the directory
    const path =
        (await Native.getrcpath())
            .split(separator)
            .slice(0, -1)
            .join(separator) +
        separator +
        "themes" +
        separator +
        themename +
        ".css"
    const file = await Native.read(path)
    if (file.code !== 0) throw new Error("Couldn't read theme " + path)
    return set("customthemes." + themename, file.content)
}

/** @hidden */
//#background
export async function unloadtheme(themename: string) {
    unset("customthemes." + themename)
}

/** Changes the current theme.
 *
 * If THEMENAME is any of the themes that can be found in the [Tridactyl repo](https://github.com/tridactyl/tridactyl/tree/master/src/static/themes) (e.g. 'dark'), the theme will be loaded from Tridactyl's internal storage.
 *
 * If THEMENAME is set to any other value, Tridactyl will attempt to use its native binary (see [[native]]) in order to load a CSS file named THEMENAME from disk. The CSS file has to be in a directory named "themes" and this directory has to be in the same directory as your tridactylrc.
 *
 * Note that the theme name should NOT contain any dot.
 *
 * Example: `:colourscheme mysupertheme`
 * On linux, this will load ~/.config/tridactyl/themes/mysupertheme.css
 */
//#background
export async function colourscheme(themename: string) {
    // If this is a builtin theme, no need to bother with native messaging stuff
    if (Metadata.staticThemes.includes(themename)) return set("theme", themename)
    if (themename.search("\\.") >= 0) throw new Error(`Theme name should not contain any dots! (given name: ${themename}).`)
    await loadtheme(themename)
    return set("theme", themename)
}

/**
 * Write a setting to your user.js file.
 *
 * @param key The key that should be set. Must not be quoted. Must not contain spaces.
 * @param value The value the key should take. Quoted if a string, unquoted otherwise.
 *
 * Note that not all of the keys Firefox uses are suggested by Tridactyl.
 *
 * e.g.: `setpref general.warnOnAboutConfig false`
 * `setpref extensions.webextensions.restricterDomains ""`
 */
//#background
export function setpref(key: string, ...value: string[]) {
    return Native.writePref(key, value.join(" "))
}

/**
 * Like [[fixamo]] but quieter.
 *
 * Now purely a placebo as [[fixamo]] has been removed.
 */
//#background
export async function fixamo_quiet() {
    return logger.warning("fixamo_quiet has been removed at the behest of the Firefox Security team. See :help fixamo for more info.")
}

/**
 *
 * Used to simply set
 * ```js
 *  "privacy.resistFingerprinting.block_mozAddonManager":true
 *  "extensions.webextensions.restrictedDomains":""
 * ```
 * in about:config via user.js so that Tridactyl (and other extensions!) can be used on addons.mozilla.org and other sites.
 *
 * Removed at the request of the Firefox Security team. Replacements exist in our exemplar RC file.
 *
 * Requires `native` and a `restart`.
 */
//#background
export async function fixamo() {
    fillcmdline_tmp(10000, "fixamo has been removed at the request of the Firefox Security team. Alternatives exist in our exemplar RC file.")
}

/**
 * Uses the native messenger to open URLs.
 *
 * **Be *seriously* careful with this:**
 *
 * 1. the implementation basically execs `firefox --new-tab <your shell escaped string here>`
 * 2. you can use it to open any URL you can open in the Firefox address bar,
 *    including ones that might cause side effects (firefox does not guarantee
 *    that about: pages ignore query strings).
 *
 * You've been warned.
 *
 * This uses the [[browser]] setting to know which binary to call. If you need to pass additional arguments to firefox (e.g. '--new-window'), make sure they appear before the url.
 */
//#background
export async function nativeopen(...args: string[]) {
    const index = args.findIndex(arg => !arg.startsWith("-"))
    let firefoxArgs = []
    if (index >= 0) {
        firefoxArgs = args.slice(0, index)
    }
    const url = args.slice(firefoxArgs.length).join(" ")

    if (await Native.nativegate()) {
        // First compute where the tab should be
        const pos = await config.getAsync("tabopenpos")
        let index = (await activeTab()).index + 1
        switch (pos) {
            case "last":
                index = -1
                break
            case "related":
                // How do we simulate that?
                break
        }
        // Then make sure the tab is made active and moved to the right place
        // when it is opened in the current window
        const selecttab = tab => {
            browser.tabs.onCreated.removeListener(selecttab)
            tabSetActive(tab.id)
            browser.tabs.move(tab.id, { index })
        }
        browser.tabs.onCreated.addListener(selecttab)

        try {
            if ((await browser.runtime.getPlatformInfo()).os === "mac") {
                if ((await browser.windows.getCurrent()).incognito) {
                    throw "nativeopen isn't supported in private mode on OSX. Consider installing Linux or Windows :)."
                }
                const osascriptArgs = ["-e 'on run argv'", "-e 'tell application \"Firefox\" to open location item 1 of argv'", "-e 'end run'"]
                await Native.run("osascript " + osascriptArgs.join(" ") + " " + url)
            } else {
                const os = (await browser.runtime.getPlatformInfo()).os
                if (firefoxArgs.length === 0) {
                    try {
                        const profile = await Native.getProfile()
                        if (profile.Name !== undefined) {
                            firefoxArgs = [`-p ${profile.Name}`]
                        } else if (profile.absolutePath !== undefined) {
                            if (os === "win") {
                                firefoxArgs = [`--profile "${profile.absolutePath}"`]
                            } else {
                                firefoxArgs = [`--profile '${profile.absolutePath}'`]
                            }
                        }
                    } catch (e) {
                        logger.debug(e)
                        firefoxArgs = []
                    }
                    firefoxArgs.push("--new-tab")
                }
                let escapedUrl: string
                // We need to quote and escape single quotes in the
                // url, otherwise an attacker could create an anchor with a url
                // like 'file:// && $(touch /tmp/dead)' and achieve remote code
                // execution when the user tries to follow it with `hint -W tabopen`
                if (os === "win") {
                    escapedUrl = escape.windows_cmd(url)
                } else {
                    escapedUrl = escape.sh(url)
                }
                await Native.run(`${config.get("browser")} ${firefoxArgs.join(" ")} ${escapedUrl}`)
            }
            setTimeout(() => browser.tabs.onCreated.removeListener(selecttab), 100)
        } catch (e) {
            browser.tabs.onCreated.removeListener(selecttab)
            throw e
        }
    }
}

/**
 * Run command in /bin/sh (unless you're on Windows), and print the output in the command line. Non-zero exit codes and stderr are ignored, currently.
 *
 * Requires the native messenger, obviously.
 *
 * If you want to use a different shell, just prepend your command with whatever the invocation is and keep in mind that most shells require quotes around the command to be executed, e.g. `:exclaim xonsh -c "1+2"`.
 *
 * Aliased to `!` but the exclamation mark **must be followed with a space**.
 */
//#background
export async function exclaim(...str: string[]) {
    if (await Native.nativegate()) {
        fillcmdline((await Native.run(str.join(" "))).content)
    }
} // should consider how to give option to fillcmdline or not. We need flags.

/**
 * Like exclaim, but without any output to the command line.
 */
//#background
export async function exclaim_quiet(...str: string[]) {
    if (await Native.nativegate()) {
        return (await Native.run(str.join(" "))).content
    }
}

/**
 * Tells you if the native messenger is installed and its version.
 *
 */
//#background
export async function native() {
    const version = await Native.getNativeMessengerVersion(true)
    if (version !== undefined) fillcmdline("# Native messenger is correctly installed, version " + version)
    else fillcmdline("# Native messenger not found. Please run `:installnative` and follow the instructions.")
}

/**
 * Simply copies "curl -fsSl https://raw.githubusercontent.com/tridactyl/tridactyl/master/native/install.sh | bash" to the clipboard and tells the user to run it.
 */
//#background
export async function nativeinstall() {
    const tag = TRI_VERSION.includes("pre") ? "master" : TRI_VERSION
    if ((await browser.runtime.getPlatformInfo()).os === "win") {
        const installstr = (await config.get("win_nativeinstallcmd")).replace("%WINTAG", "-Tag " + tag)
        await yank(installstr)
        fillcmdline("# Installation command copied to clipboard. Please paste and run it from cmd.exe, PowerShell, or MinTTY to install the native messenger.")
    } else {
        const installstr = (await config.get("nativeinstallcmd")).replace("%TAG", tag)
        await yank(installstr)
        fillcmdline("# Installation command copied to clipboard. Please paste and run it in your shell to install the native messenger.")
    }
}

/** Writes current config to a file.

    With no arguments supplied the excmd will try to find an appropriate
    config path and write the rc file to there. Any argument given to the
    excmd excluding the `-f` flag will be treated as a path to write the rc
    file to relative to the native messenger's location (`~/.local/share/tridactyl/`). By default, it silently refuses to overwrite existing files.

    The RC file will be split into sections that will be created if a config
    property is discovered within one of them:
    - General settings
    - Binds
    - Aliases
    - Autocmds
    - Autocontainers
    - Logging

    Note:
    - Subconfig paths fall back to using `js tri.config.set(key: obj)` notation.
    - This method is also used as a fallback mechanism for objects that didn't hit
      any of the heuristics.

    Available flags:
    - `-f` will overwrite the config file if it exists.
    @param args an optional string of arguments to be parsed.
    @returns the parsed config.

*/
//#background
export async function mktridactylrc(...args: string[]) {
    let overwrite = false

    const argParse = (args: string[]): string[] => {
        if (args[0] === "-f") {
            overwrite = true
            args.shift()
            argParse(args)
        }
        return args
    }

    const file = argParse(args).join(" ") || undefined

    const conf = config.parseConfig()
    if ((await Native.nativegate("0.1.11")) && !(await rc.writeRc(conf, overwrite, file))) logger.error("Could not write RC file")

    return conf
}

/**
 * Runs an RC file from disk or a URL
 *
 * This function accepts a flag: `--url` to load a RC from a URL.
 *
 * If no argument given, it will try to open ~/.tridactylrc, ~/.config/tridactyl/tridactylrc or $XDG_CONFIG_HOME/tridactyl/tridactylrc in reverse order. You may use a `_` in place of a leading `.` if you wish, e.g, if you use Windows.
 *
 * If no url is specified with the `--url` flag, the current page's URL is used to locate the RC file. Ensure the URL you pass (or page you are on) is a "raw" RC file, e.g. https://raw.githubusercontent.com/tridactyl/tridactyl/master/.tridactylrc and not https://github.com/tridactyl/tridactyl/blob/master/.tridactylrc.
 *
 * Tridactyl won't run on many raw pages due to a Firefox bug with Content Security Policy, so you may need to use the `source --url [URL]` form.
 *
 * On Windows, the `~` expands to `%USERPROFILE%`.
 *
 * The RC file is just a bunch of Tridactyl excmds (i.e, the stuff on this help page). Settings persist in local storage; add `sanitise tridactyllocal tridactylsync` to make it more Vim like. There's an [example file](https://raw.githubusercontent.com/cmcaine/tridactyl/master/.tridactylrc) if you want it.
 *
 * @param args the file/URL to open. For files: must be an absolute path, but can contain environment variables and things like ~.
 */
//#background
export async function source(...args: string[]) {
    if (args[0] === "--url") {
        let url = args[1]
        if (!url || url === "%") url = window.location.href
        if (!(url.startsWith("http://") || url.startsWith("https://"))) url = "http://" + url
        await rc.sourceFromUrl(url)
    } else {
        const file = args.join(" ") || undefined
        if ((await Native.nativegate("0.1.3")) && !(await rc.source(file))) {
            logger.error("Could not find RC file")
        }
    }
}

/**
 * Same as [[source]] but suppresses all errors
 */
//#background
export async function source_quiet(...args: string[]) {
    try {
        if (args[0] === "--url") {
            let url = args[1]
            if (!url || url === "%") url = window.location.href
            if (!(url.startsWith("http://") || url.startsWith("https://"))) url = "http://" + url
            await rc.sourceFromUrl(url)
        } else {
            const file = args.join(" ") || undefined
            if (await Native.nativegate("0.1.3", false)) rc.source(file)
        }
    } catch (e) {
        logger.info("Automatic loading of RC file failed.")
    }
}

/**
 * Updates the native messenger if it is installed, using our GitHub repo. This is run every time Tridactyl is updated.
 *
 * If you want to disable this, or point it to your own native messenger, edit the `nativeinstallcmd` setting.
 */
//#background
export async function updatenative(interactive = true) {
    const tag = TRI_VERSION.includes("pre") ? "master" : TRI_VERSION
    if (await Native.nativegate("0", interactive)) {
        if ((await browser.runtime.getPlatformInfo()).os === "mac") {
            if (interactive) logger.error("Updating the native messenger on OSX is broken. Please use `:installnative` instead.")
            return
        }
        if ((await browser.runtime.getPlatformInfo()).os === "win") {
            await Native.run((await config.get("win_nativeinstallcmd")).replace("%WINTAG", "-Tag " + tag))
        } else {
            await Native.run((await config.get("nativeinstallcmd")).replace("%TAG", tag))
        }

        if (interactive) native()
    }
}

/**
 *  Restarts firefox with the same commandline arguments.
 *
 *  Warning: This can kill your tabs, especially if you :restart several times
 *  in a row
 */
//#background
export async function restart() {
    const profiledir = await Native.getProfileDir()
    const browsercmd = await config.get("browser")

    if ((await browser.runtime.getPlatformInfo()).os === "win") {
        const reply = await Native.winFirefoxRestart(profiledir, browsercmd)
        logger.info("[+] win_firefox_restart 'reply' = " + JSON.stringify(reply))
        if (Number(reply.code) === 0) {
            fillcmdline("#" + reply.content)
            qall()
        } else {
            fillcmdline("#" + reply.error)
        }
    } else {
        const firefox = (await Native.ff_cmdline()).join(" ")
        // Wait for the lock to disappear, then wait a bit more, then start firefox
        Native.run(`while readlink ${profiledir}/lock ; do sleep 1 ; done ; sleep 1 ; ${firefox}`)
        qall()
    }
}

/** Download the current document.
 *
 * If you have the native messenger v>=0.1.9 installed, the function accepts one optional argument, filename, which can be:
 * - An absolute path
 * - A path starting with ~, which will be expanded to your home directory
 * - A relative path, relative to the native messenger executable (e.g. ~/.local/share/tridactyl on linux).
 * If filename is not given, a download dialogue will be opened. If filename is a directory, the file will be saved inside of it, its name being inferred from the URL. If the directories mentioned in the path do not exist or if a file already exists at this path, the file will be kept in your downloads folder and an error message will be given.
 *
 * **NB**: if a non-default save location is chosen, Firefox's download manager will say the file is missing. It is not - it is where you asked it to be saved.
 *
 * @param filename The name the file should be saved as.
 */
//#content
export async function saveas(...filename: string[]) {
    if (filename.length > 0) {
        return Messaging.message("download_background", "downloadUrlAs", [window.location.href, filename.join(" ")])
    } else {
        return Messaging.message("download_background", "downloadUrl", [window.location.href, true])
    }
}

// }}}

/** @hidden */
//#background_helper
function tabSetActive(id: number) {
    return browser.tabs.update(id, { active: true })
}

// }}}

// {{{ PAGE CONTEXT

/** @hidden */
//#content_helper
let JUMPED: boolean

/** This is used as an ID for the current page in the jumplist.
    It has a potentially confusing behavior: if you visit site A, then site B, then visit site A again, the jumplist that was created for your first visit on A will be re-used for your second visit.
    An ideal solution would be to have a counter that is incremented every time a new page is visited within the tab and use that as the return value for getJumpPageId but this doesn't seem to be trivial to implement.
    @hidden
 */
//#content_helper
export function getJumpPageId() {
    return document.location.href
}

/** @hidden */
//#content_helper
export async function saveJumps(jumps) {
    browserBg.sessions.setTabValue(await activeTabId(), "jumps", jumps)
}

/** Returns a promise for an object containing the jumplist of all pages accessed in the current tab.
    The keys of the object currently are the page's URL, however this might change some day. Use [[getJumpPageId]] to access the jumplist of a specific page.
    @hidden
 */
//#content_helper
export async function curJumps() {
    const tabid = await activeTabId()
    let jumps = await browserBg.sessions.getTabValue(tabid, "jumps")
    if (!jumps) jumps = {}
    // This makes sure that `key` exists in `obj`, setting it to `def` if it doesn't
    const ensure = (obj, key, def) => {
        if (obj[key] === null || obj[key] === undefined) obj[key] = def
    }
    const page = getJumpPageId()
    ensure(jumps, page, {})
    const dummy = new UIEvent("scroll")
    ensure(jumps[page], "list", [{ x: dummy.pageX, y: dummy.pageY }])
    ensure(jumps[page], "cur", 0)
    saveJumps(jumps)
    return jumps
}

/** Calls [[jumpprev]](-n) */
//#content
export function jumpnext(n = 1) {
    jumpprev(-n)
}

/** Similar to Pentadactyl or vim's jump list.
 *
 * When you scroll on a page, either by using the mouse or Tridactyl's key bindings, your position in the page will be saved after jumpdelay milliseconds (`:get jumpdelay` to know how many milliseconds that is). If you scroll again, you'll be able to go back to your previous position by using `:jumpprev 1`. If you need to go forward in the jumplist, use `:jumpprev -1`.
 *
 * Known bug: Tridactyl will use the same jumplist for multiple visits to a same website in the same tab, see [github issue 834](https://github.com/tridactyl/tridactyl/issues/834).
 */
//#content
export function jumpprev(n = 1) {
    curJumps().then(alljumps => {
        const jumps = alljumps[getJumpPageId()]
        const current = jumps.cur - n
        if (current < 0) {
            jumps.cur = 0
            saveJumps(alljumps)
            return back(-current)
        } else if (current >= jumps.list.length) {
            jumps.cur = jumps.list.length - 1
            saveJumps(alljumps)
            return forward(current - jumps.list.length + 1)
        }
        jumps.cur = current
        const p = jumps.list[jumps.cur]
        saveJumps(alljumps)
        JUMPED = true
        window.scrollTo(p.x, p.y)
    })
}

/** Called on 'scroll' events.
    If you want to have a function that moves within the page but doesn't add a
    location to the jumplist, make sure to set JUMPED to true before moving
    around.
    The setTimeout call is required because sometimes a user wants to move
    somewhere by pressing 'j' multiple times and we don't want to add the
    in-between locations to the jump list
    @hidden
*/
//#content_helper
export function addJump(scrollEvent: UIEvent) {
    if (JUMPED) {
        JUMPED = false
        return
    }
    const pageX = scrollEvent.pageX
    const pageY = scrollEvent.pageY
    // Get config for current page
    curJumps().then(alljumps => {
        const jumps = alljumps[getJumpPageId()]
        // Prevent pending jump from being registered
        clearTimeout(jumps.timeoutid)
        // Schedule the registering of the current jump
        jumps.timeoutid = setTimeout(() => {
            const list = jumps.list
            // if the page hasn't moved, stop
            if (list[jumps.cur].x === pageX && list[jumps.cur].y === pageY) return
            // Store the new jump
            // Could removing all jumps from list[cur] to list[list.length] be
            // a better/more intuitive behavior?
            list.push({ x: pageX, y: pageY })
            jumps.cur = jumps.list.length - 1
            saveJumps(alljumps)
        }, config.get("jumpdelay"))
    })
}

//#content_helper
document.addEventListener("scroll", addJump)

// Try to restore the previous jump position every time a page is loaded
//#content_helper
document.addEventListener("load", () => curJumps().then(() => jumpprev(0)))

/** Blur (unfocus) the active element */
//#content
export function unfocus() {
    document.activeElement.shadowRoot ? (document.activeElement.shadowRoot.activeElement as HTMLInputElement).blur() : (document.activeElement as HTMLInputElement).blur()
    contentState.mode = "normal"
}

/** Scrolls the window or any scrollable child element by a pixels on the horizontal axis and b pixels on the vertical axis.
 */
//#content
export async function scrollpx(a: number, b: number) {
    if (!(await scrolling.scroll(a, b, document.documentElement))) scrolling.recursiveScroll(a, b)
}

/** If two numbers are given, treat as x and y values to give to window.scrollTo
    If one number is given, scroll to that percentage along a chosen axis, defaulting to the y-axis. If the number has 'c' appended to it, it will be interpreted in radians.

    Note that if `a` is 0 or 100 and if the document is not scrollable in the given direction, Tridactyl will attempt to scroll the first scrollable element until it reaches the very bottom of that element.

    Examples:

    - `scrollto 50` -> scroll halfway down the page.
    - `scrollto 3.14c` -> scroll approximately 49.97465213% of the way down the page.
*/
//#content
export function scrollto(a: number | string, b: number | "x" | "y" = "y") {
    if (typeof a === "string" && a.match(/c$/i)) {
        a = (Number(a.replace(/c$/, "")) * 100) / (2 * Math.PI)
    }
    a = Number(a)
    const elem = window.document.scrollingElement || window.document.documentElement
    const percentage = a.clamp(0, 100)
    if (b === "y") {
        const top = elem.getClientRects()[0].top
        window.scrollTo(window.scrollX, (percentage * elem.scrollHeight) / 100)
        if (top === elem.getClientRects()[0].top && (percentage === 0 || percentage === 100)) {
            // scrollTo failed, if the user wants to go to the top/bottom of
            // the page try scrolling.recursiveScroll instead
            scrolling.recursiveScroll(window.scrollX, 1073741824 * (percentage === 0 ? -1 : 1), document.documentElement)
        }
    } else if (b === "x") {
        const left = elem.getClientRects()[0].left
        window.scrollTo((percentage * elem.scrollWidth) / 100, window.scrollY)
        if (left === elem.getClientRects()[0].left && (percentage === 0 || percentage === 100)) {
            scrolling.recursiveScroll(1073741824 * (percentage === 0 ? -1 : 1), window.scrollX, document.documentElement)
        }
    } else {
        window.scrollTo(a, Number(b)) // a,b numbers
    }
}

/** @hidden */
//#content_helper
let lineHeight = null
/** Scrolls the document of its first scrollable child element by n lines.
 *
 *  The height of a line is defined by the site's CSS. If Tridactyl can't get it, it'll default to 22 pixels.
 */
//#content
export function scrollline(n = 1) {
    if (lineHeight === null) {
        const getLineHeight = elem => {
            // Get line height
            const cssHeight = window.getComputedStyle(elem).getPropertyValue("line-height")
            // Remove the "px" at the end
            return parseInt(cssHeight.substr(0, cssHeight.length - 2), 10)
        }
        lineHeight = getLineHeight(document.documentElement)
        if (!lineHeight) lineHeight = getLineHeight(document.body)
        // Is there a better way to compute a fallback? Maybe fetch from about:preferences?
        if (!lineHeight) lineHeight = 22
    }
    scrolling.recursiveScroll(0, lineHeight * n)
}

/** Scrolls the document by n pages.
 *
 *  The height of a page is the current height of the window.
 */
//#content
export function scrollpage(n = 1) {
    scrollpx(0, window.innerHeight * n)
}

/**
 *  Rudimentary find mode, left unbound by default as we don't currently support `incsearch`. Suggested binds:
 *
 *      bind / fillcmdline find
 *      bind ? fillcmdline find -?
 *      bind n findnext 1
 *      bind N findnext -1
 *      bind ,<Space> nohlsearch
 *
 *  Argument: A string you want to search for.
 *
 *  This function accepts two flags: `-?` to search from the bottom rather than the top and `-: n` to jump directly to the nth match.
 *
 *  The behavior of this function is affected by the following setting:
 *
 *  `findcase`: either "smart", "sensitive" or "insensitive". If "smart", find will be case-sensitive if the pattern contains uppercase letters.
 *
 *  Known bugs: find will currently happily jump to a non-visible element, and pressing n or N without having searched for anything will cause an error.
 */
//#content
export function find(...args: string[]) {
    const flagpos = args.indexOf("-?")
    const reverse = flagpos >= 0
    if (reverse) args.splice(flagpos, 1)

    const searchQuery = args.join(" ")
    return finding.jumpToMatch(searchQuery, reverse)
}

/** Jump to the next searched pattern.
 *
 * @param number - number of words to advance down the page (use 1 for next word, -1 for previous)
 *
 */
//#content
export function findnext(n = 1) {
    return finding.jumpToNextMatch(n)
}

//#content
export function clearsearchhighlight() {
    return finding.removeHighlighting()
}

/** @hidden */
//#content_helper
function history(n: number) {
    window.history.go(n)
}

/** Navigate forward one page in history. */
//#content
export function forward(n = 1) {
    history(n)
}

/** Navigate back one page in history. */
//#content
export function back(n = 1) {
    history(n * -1)
}

/** Reload the next n tabs, starting with activeTab, possibly bypassingCache */
//#background
export async function reload(n = 1, hard = false) {
    const tabstoreload = await getnexttabs(await activeTabId(), n)
    const reloadProperties = { bypassCache: hard }
    tabstoreload.forEach(n => browser.tabs.reload(n, reloadProperties))
}

/** Reloads all tabs, bypassing the cache if hard is set to true */
//#background
export async function reloadall(hard = false) {
    const tabs = await browser.tabs.query({ currentWindow: true })
    const reloadprops = { bypassCache: hard }
    tabs.forEach(tab => browser.tabs.reload(tab.id, reloadprops))
}

/** Reloads all tabs except the current one, bypassing the cache if hard is set to true */
//#background
export async function reloadallbut(hard = false) {
    let tabs = await browser.tabs.query({ currentWindow: true })
    const currId = await activeTabId()
    tabs = tabs.filter(tab => tab.id !== currId)
    const reloadprops = { bypassCache: hard }
    tabs.forEach(tab => browser.tabs.reload(tab.id, reloadprops))
}

/** Reload the next n tabs, starting with activeTab. bypass cache for all */
//#background
export async function reloadhard(n = 1) {
    reload(n, true)
}

// I went through the whole list https://developer.mozilla.org/en-US/Firefox/The_about_protocol
// about:blank is even more special
/** @hidden */
export const ABOUT_WHITELIST = ["about:license", "about:logo", "about:rights", "about:blank"]

/**
 * Open a new page in the current tab.
 *
 * @param urlarr
 *
 * - if first word looks like it has a schema, treat as a URI
 * - else if the first word contains a dot, treat as a domain name
 * - else if the first word is a key of [[SEARCH_URLS]], treat all following terms as search parameters for that provider
 * - else treat as search parameters for [[searchengine]]
 *
 * Related settings: [[searchengine]], [[historyresults]]
 *
 * Can only open about:* or file:* URLs if you have the native messenger installed, and on OSX you must set `browser` to something that will open Firefox from a terminal pass it commmand line options.
 *
 */
//#content
export async function open(...urlarr: string[]) {
    const url = urlarr.join(" ")
    let p = Promise.resolve()

    // Setting window.location to about:blank results in a page we can't access, tabs.update works.
    if (!ABOUT_WHITELIST.includes(url) && url.match(/^(about|file):.*/)) {
        // Open URLs that firefox won't let us by running `firefox <URL>` on the command line
        p = nativeopen(url)
    } else if (url.match(/^javascript:/)) {
        const bookmarklet = url.replace(/^javascript:/, "")
        ; (document.body as any).append(
            html`
                <script>
                    ${bookmarklet}
                </script>
            `,
        )
    } else {
        p = activeTab().then(tab => openInTab(tab, {}, urlarr))
    }

    return p
}

/**
 * Works exactly like [[open]], but only suggests bookmarks.
 *
 * @param opt Optional. Has to be `-t` in order to make bmarks open your bookmarks in a new tab.
 * @param urlarr any argument accepted by [[open]], or [[tabopen]] if opt is "-t"
 */
//#background
export async function bmarks(opt: string, ...urlarr: string[]) {
    if (opt === "-t") return tabopen(...urlarr)
    else return open(opt, ...urlarr)
}

/**
 * Like [[open]] but doesn't make a new entry in history.
 */
//#content
export async function open_quiet(...urlarr: string[]) {
    const url = urlarr.join(" ")

    if (!ABOUT_WHITELIST.includes(url) && url.match(/^(about|file):.*/)) {
        return nativeopen(url)
    }

    return ownTab().then(tab => openInTab(tab, { loadReplace: true }, urlarr))
}

/**
 *  If the url of the current document matches one of your search engines, will convert it to a list of arguments that open/tabopen will understand. If the url doesn't match any search engine, returns the url without modifications.
 *
 *  For example, if you have searchurls.gi set to "https://www.google.com/search?q=%s&tbm=isch", using this function on a page you opened using "gi butterflies" will return "gi butterflies".
 *
 *  This is useful when combined with fillcmdline, for example like this: `bind O composite url2args | fillcmdline open`.
 *
 *  Note that this might break with search engines that redirect you to other pages/add GET parameters that do not exist in your searchurl.
 */
//#content
export async function url2args() {
    const url = document.location.href
    const searchurls = await config.getAsync("searchurls")
    let result = url

    for (const engine of Object.keys(searchurls)) {
        const [beginning, end] = [...searchurls[engine].split("%s"), ""]
        if (url.startsWith(beginning) && url.endsWith(end)) {
            // Get the string matching %s
            let encodedArgs = url.substring(beginning.length)
            encodedArgs = encodedArgs.substring(0, encodedArgs.length - end.length)
            // Remove any get parameters that might have been added by the search engine
            // This works because if the user's query contains an "&", it will be encoded as %26
            const amperpos = encodedArgs.search("&")
            if (amperpos > 0) encodedArgs = encodedArgs.substring(0, amperpos)

            // Do transformations depending on the search engine
            if (beginning.search("duckduckgo") > 0) encodedArgs = encodedArgs.replace(/\+/g, " ")
            else if (beginning.search("wikipedia") > 0) encodedArgs = encodedArgs.replace(/_/g, " ")

            const args = engine + " " + decodeURIComponent(encodedArgs)
            if (args.length < result.length) result = args
        }
    }
    return result
}

/** @hidden */
//#content_helper
let sourceElement
/** @hidden */
//#content_helper
function removeSource() {
    if (sourceElement) {
        sourceElement.remove()
        sourceElement = undefined
    }
}

/** Display the (HTML) source of the current page.

    Behaviour can be changed by the 'viewsource' setting.

    If the 'viewsource' setting is set to 'default' rather than 'tridactyl',
    the url the source of which should be displayed can be given as argument.
    Otherwise, the source of the current document will be displayed.
*/
//#content
export function viewsource(url = "") {
    if (url === "") url = window.location.href
    if (config.get("viewsource") === "default") {
        window.location.href = "view-source:" + url
        return
    }
    if (!sourceElement) {
        sourceElement = CommandLineContent.executeWithoutCommandLine(() => {
            const pre = document.createElement("pre")
            pre.id = "TridactylViewsourceElement"
            pre.className = "cleanslate " + config.get("theme")
            pre.innerText = document.documentElement.innerHTML
            document.documentElement.appendChild(pre)
            window.addEventListener("popstate", removeSource)
            return pre
        })
    } else {
        sourceElement.parentNode.removeChild(sourceElement)
        sourceElement = undefined
        window.removeEventListener("popstate", removeSource)
    }
}

/**
 * Go to the homepages you have set with `set homepages ["url1", "url2"]`.
 *
 *  @param all
 *  - if "true", opens all homepages in new tabs
 *  - if "false" or not given, opens the last homepage in the current tab
 *
 */
//#background
export function home(all: "false" | "true" = "false") {
    const homepages = config.get("homepages")
    if (homepages.length > 0) {
        if (all === "false") open(homepages[homepages.length - 1])
        else {
            homepages.map(t => tabopen(t))
        }
    }
}

/** Show this page.

    `:help something` jumps to the entry for something. Something can be an excmd, an alias for an excmd, a binding or a setting.

    On the ex command page, the "nmaps" list is a list of all the bindings for the command you're seeing and the "exaliases" list lists all its aliases.

    If there's a conflict (e.g. you have a "go" binding that does something, a "go" excmd that does something else and a "go" setting that does a third thing), the binding is chosen first, then the setting, then the excmd. In such situations, if you want to let Tridactyl know you're looking for something specfic, you can specify the following flags as first arguments:

    `-a`: look for an alias
    `-b`: look for a binding
    `-e`: look for an ex command
    `-s`: look for a setting

    If the keyword you gave to `:help` is actually an alias for a composite command (see [[composite]]) , you will be taken to the help section for the first command of the pipeline. You will be able to see the whole pipeline by hovering your mouse over the alias in the "exaliases" list. Unfortunately there currently is no way to display these HTML tooltips from the keyboard.

    e.g. `:help bind`
*/
//#background
export async function help(...helpItems: string[]) {
    const flags = {
        // -a: look for an alias
        "-a": (settings, helpItem) => {
            const aliases = settings.exaliases
            // As long as helpItem is an alias, try to resolve this alias to a real helpItem
            const resolved = []
            while (aliases[helpItem]) {
                resolved.push(helpItem)
                helpItem = aliases[helpItem].split(" ")
                helpItem = helpItem[0] === "composite" ? helpItem[1] : helpItem[0]
                // Prevent infinite loops
                if (resolved.includes(helpItem)) break
            }
            if (resolved.length > 0) {
                return browser.runtime.getURL("static/docs/modules/_src_excmds_.html") + "#" + helpItem
            }
            return ""
        },
        // -b: look for a binding
        "-b": (settings, helpItem) => {
            for (const mode of ["nmaps", "imaps", "inputmaps", "ignoremaps"]) {
                const bindings = settings[mode]
                // If 'helpItem' matches a binding, replace 'helpItem' with
                // the command that would be executed when pressing the key
                // sequence referenced by 'helpItem' and don't check other
                // modes
                if (helpItem in bindings) {
                    helpItem = bindings[helpItem].split(" ")
                    helpItem = ["composite", "fillcmdline"].includes(helpItem[0]) ? helpItem[1] : helpItem[0]
                    return browser.runtime.getURL("static/docs/modules/_src_excmds_.html") + "#" + helpItem
                }
            }
            return ""
        },
        // -e: look for an excmd
        "-e": (settings, helpItem) => browser.runtime.getURL("static/docs/modules/_src_excmds_.html") + "#" + helpItem,
        // -s: look for a setting
        "-s": (settings, helpItem) => {
            let subSettings = settings
            const settingNames = helpItem.split(".")
            let settingHelpAnchor = ""
            // Try to match each piece of the path, this is done so that a correct object (e.g. followpagepatterns) with an incorrect key (e.g. nextt) will still match the parent object.
            for (const settingName of settingNames) {
                if (settingName in subSettings) {
                    settingHelpAnchor += settingName + "."
                    subSettings = subSettings[settingName]
                }
            }
            if (settingHelpAnchor !== "") {
                return browser.runtime.getURL("static/docs/classes/_src_lib_config_.default_config.html") + "#" + settingHelpAnchor.slice(0, -1)
            }
            return ""
        },
    }

    let flag = ""

    if (helpItems.length > 0 && Object.keys(flags).includes(helpItems[0])) {
        flag = helpItems[0]
        helpItems.splice(0, 1)
    }

    const subject = helpItems.join(" ")
    const settings = await config.getAsync()
    let url = ""

    // If the user did specify what they wanted, specifically look for it
    if (flag !== "") {
        url = flags[flag](settings, subject)
    }

    // Otherwise or if it couldn't be found, try all possible items
    if (url === "") {
        url = ["-b", "-s", "-a", "-e"].reduce((acc, curFlag) => {
            if (acc !== "") return acc
            return flags[curFlag](settings, subject)
        }, "")
    }

    if ((await activeTab()).url.startsWith(browser.runtime.getURL("static/docs/"))) {
        open(url)
    } else {
        tabopen(url)
    }
}

/** Start the tutorial
 * @param newtab - whether to start the tutorial in a newtab. Defaults to current tab.
 */
//#background
export async function tutor(newtab?: string) {
    const tutor = browser.runtime.getURL("static/clippy/1-tutor.html")
    if (newtab) tabopen(tutor)
    else open(tutor)
}

/**
 * Display Tridactyl's contributors in order of commits in a user-friendly fashion
 */
//#background
export async function credits() {
    const creditspage = browser.runtime.getURL("static/authors.html")
    tabopen(creditspage)
}

/**
 * Cover the current page in an overlay to prevent clicking on links with the mouse to force yourself to use hint mode. Get rid of it by reloading the page.
 *
 * Suggested usage: `autocmd DocLoad .* no_mouse_mode`
 *
 * "There is no mouse".
 */
//#content
export function no_mouse_mode() {
    toys.no_mouse()
}

/**
 * Matrix variant of [[no_mouse_mode]]
 *
 * "There is no mouse".
 *
 * Coincidentally added to Tridactyl at the same time as we reached 1337 stars on GitHub.
 */
//#content
export function neo_mouse_mode() {
    toys.jack_in()
}

/**
 * Christmas variant of [[no_mouse_mode]] (if you live in $DEFAULT hemisphere).
 */
//#content
export function snow_mouse_mode() {
    toys.snow()
}

/** @hidden */
// Find clickable next-page/previous-page links whose text matches the supplied pattern,
// and return the last such link.
//
// If no matching link is found, return undefined.
//
// We return the last link that matches because next/prev buttons tend to be at the end of the page
// whereas lots of blogs have "VIEW MORE" etc. plastered all over their pages.
//#content_helper
function findRelLink(pattern: RegExp): HTMLAnchorElement | null {
    // querySelectorAll returns a "non-live NodeList" which is just a shit array without working reverse() or find() calls, so convert it.
    /* tslint:disable:no-useless-cast */
    const links = Array.from(document.querySelectorAll("a[href]") as NodeListOf<HTMLAnchorElement>)

    // Find the last link that matches the test
    return links.reverse().find(link => pattern.test(link.innerText))

    // Note:
    // `innerText` gives better (i.e. less surprising) results than `textContent`
    // at the expense of being much slower, but that shouldn't be an issue here
    // as it's a one-off operation that's only performed when we're leaving a page
}

/** @hidden */
// Return the last element in the document matching the supplied selector,
// or null if there are no matches.
function selectLast(selector: string): HTMLElement | null {
    /* tslint:disable:no-useless-cast */
    const nodes = document.querySelectorAll(selector) as NodeListOf<HTMLElement>
    return nodes.length ? nodes[nodes.length - 1] : null
}

/** Find a likely next/previous link and follow it

    If a link or anchor element with rel=rel exists, use that, otherwise fall back to:

        1) find the last anchor on the page with innerText matching the appropriate `followpagepattern`.
        2) call [[urlincrement]] with 1 or -1

    If you want to support e.g. French:

    ```
    set followpagepatterns.next ^(next|newer|prochain)\b|»|>>
    set followpagepatterns.prev ^(prev(ious)?|older|précédent)\b|«|<<
    ```

    @param rel   the relation of the target page to the current page: "next" or "prev"
*/
//#content
export function followpage(rel: "next" | "prev" = "next") {
    const link = selectLast(`link[rel~=${rel}][href]`) as HTMLLinkElement

    if (link) {
        window.location.href = link.href
        return
    }

    const anchor = (selectLast(`a[rel~=${rel}][href]`) || findRelLink(new RegExp(config.get("followpagepatterns", rel), "i"))) as HTMLAnchorElement

    if (anchor) {
        DOM.mouseEvent(anchor, "click")
    } else {
        urlincrement(rel === "next" ? 1 : -1)
    }
}

/** Increment the current tab URL
 *
 * @param count   the increment step, can be positive or negative
 */
//#content
export function urlincrement(count = 1) {
    const newUrl = UrlUtil.incrementUrl(window.location.href, count)

    if (newUrl !== null) {
        // This might throw an error when using incrementurl on a moz-extension:// page if the page we're trying to access doesn't exist
        try {
            window.location.href = newUrl
        } catch (e) {
            logger.info(`urlincrement: Impossible to navigate to ${newUrl}`)
        }
    }
}

/** Go to the root domain of the current URL
 */
//#content
export function urlroot() {
    const rootUrl = UrlUtil.getUrlRoot(window.location)

    if (rootUrl !== null) {
        window.location.href = rootUrl.href
    }
}

/** Go to the parent URL of the current tab's URL
 */
//#content
export function urlparent(count = 1) {
    const trailingSlash = config.get("urlparenttrailingslash") === "true"

    const parentUrl = UrlUtil.getUrlParent(window.location, trailingSlash, count)

    if (parentUrl !== null) {
        window.location.href = parentUrl.href
    }
}

/**
 * Open a URL made by modifying the current URL
 *
 * There are several modes:
 *
 * * Text replace mode:   `urlmodify -t <old> <new>`
 *
 *   Replaces the first instance of the text `old` with `new`.
 *      * `http://example.com` -> (`-t exa peta`) -> `http://petample.com`
 *
 * * Regex replacment mode: `urlmodify -r <regexp> <new> [flags]`
 *
 *   Replaces the first match of the `regexp` with `new`. You can use
 *   flags `i` and `g` to match case-insensitively and to match
 *   all instances respectively
 *      * `http://example.com` -> (`-r [ea] X g`) -> `http://XxXmplX.com`
 *
 * * Query set mode: `urlmodify -s <query> <value>`
 *
 *   Sets the value of a query to be a specific one. If the query already
 *   exists, it will be replaced.
 *      * `http://e.com?id=abc` -> (`-s foo bar`) -> `http://e.com?id=abc&foo=bar
 *
 * * Query replace mode: `urlmodify -q <query> <new_val>`
 *
 *   Replace the value of a query with a new one:
 *      * `http://e.com?id=foo` -> (`-q id bar`) -> `http://e.com?id=bar
 *
 * * Query delete mode: `urlmodify -Q <query>`
 *
 *   Deletes the given query (and the value if any):
 *      * `http://e.com?id=foo&page=1` -> (`-Q id`) -> `http://e.com?page=1`
 *
 * * Graft mode: `urlmodify -g <graft_point> <new_path_tail>`
 *
 *   "Grafts" a new tail on the URL path, possibly removing some of the old
 *   tail. Graft point indicates where the old URL is truncated before adding
 *   the new path.
 *
 *   * `graft_point` >= 0 counts path levels, starting from the left
 *   (beginning). 0 will append from the "root", and no existing path will
 *   remain, 1 will keep one path level, and so on.
 *   * `graft_point` < 0 counts from the right (i.e. the end of the current
 *   path). -1 will append to the existing path, -2 will remove the last path
 *   level, and so on.
 *
 *   ```text
 *   http://website.com/this/is/the/path/component
 *   Graft point:       ^    ^  ^   ^    ^        ^
 *   From left:         0    1  2   3    4        5
 *   From right:       -6   -5 -4  -3   -2       -1
 *   ```
 *
 *   Examples:
 *
 *   * `http://e.com/issues/42` -> (`-g 0 foo`) -> `http://e.com/foo`
 *   * `http://e.com/issues/42` -> (`-g 1 foo`) -> `http://e.com/issues/foo`
 *   * `http://e.com/issues/42` -> (`-g -1 foo`) -> `http://e.com/issues/42/foo`
 *   * `http://e.com/issues/42` -> (`-g -2 foo`) -> `http://e.com/issues/foo`
 *
 * @param mode      The replace mode:
 *  * -t text replace
 *  * -r regexp replace
 *  * -s set the value of the given query
 *  * -q replace the value of the given query
 *  * -Q delete the given query
 *  * -g graft a new path onto URL or parent path of it
 * @param replacement the replacement arguments (depends on mode):
 *  * -t <old> <new>
 *  * -r <regexp> <new> [flags]
 *  * -s <query> <value>
 *  * -q <query> <new_val>
 *  * -Q <query>
 *  * -g <graftPoint> <newPathTail>
 */
//#content
export function urlmodify(mode: "-t" | "-r" | "-s" | "-q" | "-Q" | "-g", ...args: string[]) {
    const oldUrl = new URL(window.location.href)
    let newUrl

    switch (mode) {
        case "-t":
            if (args.length !== 2) {
                throw new Error("Text replacement needs 2 arguments:" + "<old> <new>")
            }

            newUrl = oldUrl.href.replace(args[0], args[1])
            break

        case "-r":
            if (args.length < 2 || args.length > 3) {
                throw new Error("RegExp replacement takes 2 or 3 arguments: " + "<regexp> <new> [flags]")
            }

            if (args[2] && args[2].search(/^[gi]+$/) === -1) {
                throw new Error("RegExp replacement flags can only include 'g', 'i'" + ", Got '" + args[2] + "'")
            }

            const regexp = new RegExp(args[0], args[2])
            newUrl = oldUrl.href.replace(regexp, args[1])
            break

        case "-s":
            if (args.length !== 2) {
                throw new Error("Query setting needs 2 arguments:" + "<query> <value>")
            }

            newUrl = UrlUtil.setQueryValue(oldUrl, args[0], args[1])
            break
        case "-q":
            if (args.length !== 2) {
                throw new Error("Query replacement needs 2 arguments:" + "<query> <new_val>")
            }

            newUrl = UrlUtil.replaceQueryValue(oldUrl, args[0], args[1])
            break
        case "-Q":
            if (args.length !== 1) {
                throw new Error("Query deletion needs 1 argument:" + "<query>")
            }

            newUrl = UrlUtil.deleteQuery(oldUrl, args[0])
            break

        case "-g":
            if (args.length !== 2) {
                throw new Error("URL path grafting needs 2 arguments:" + "<graft point> <new path tail>")
            }

            newUrl = UrlUtil.graftUrlPath(oldUrl, args[1], Number(args[0]))
            break
    }

    // TODO: once we have an arg parser, have a quiet flag that prevents the page from being added to history
    if (newUrl && newUrl !== oldUrl) {
        window.location.replace(newUrl)
    }
}

/** Returns the url of links that have a matching rel.

    Don't bind to this: it's an internal function.

    @hidden
 */
//#content
export function geturlsforlinks(reltype = "rel", rel: string) {
    const elems = document.querySelectorAll("link[" + reltype + "='" + rel + "']")
    if (elems) return Array.prototype.map.call(elems, x => x.href)
    return []
}

/** Sets the current page's zoom level anywhere between 30% and 300%.
 *
 * If you overshoot the level while using relative adjustments i.e. level > 300% or level < 30%
 * the zoom level will be set to it's maximum or minimum position.
 *
 * @param level - The zoom level to set.
 * Expects percentages when changing the absolute zoom value and percentage points when making relative adjustments.
 * @param rel - Set the zoom adjustment to be relative to current zoom level.
 */
//#background
export async function zoom(level = 0, rel = "false") {
    level = level > 3 ? level / 100 : level
    if (rel === "false" && (level > 3 || level < 0.3)) {
        throw new Error(`[zoom] level out of range: ${level}`)
    }
    if (rel === "true") {
        level += await browser.tabs.getZoom()

        // Handle overshooting of zoom level.
        if (level > 3) level = 3
        if (level < 0.3) level = 0.3
    }
    browser.tabs.setZoom(level)
}

/** Opens the current page in Firefox's reader mode.
 * You currently cannot use Tridactyl while in reader mode.
 */
//#background
export async function reader() {
    if (await firefoxVersionAtLeast(58)) {
        const aTab = await activeTab()
        if (aTab.isArticle) {
            browser.tabs.toggleReaderMode()
        } // else {
        //  // once a statusbar exists an error can be displayed there
        // }
    }
}

/** @hidden **/
//#content_helper
// {
loadaucmds("DocStart")
window.addEventListener("pagehide", () => loadaucmds("DocEnd"))
window.addEventListener("DOMContentLoaded", () => loadaucmds("DocLoad"))
/** @hidden */
const fullscreenhandler = () => {
    loadaucmds("FullscreenChange")
    if (document.fullscreenElement || (document as any).mozFullScreenElement) {
        loadaucmds("FullscreenEnter")
    } else {
        loadaucmds("FullscreenLeft")
    }
}

/** @hidden **/
const fullscreenApiIsPrefixed = "mozFullScreenEnabled" in document

// Until firefox removes vendor prefix for this api (in FF64), we must also use mozfullscreenchange
if (fullscreenApiIsPrefixed) {
    document.addEventListener("mozfullscreenchange", fullscreenhandler)
} else if ("fullscreenEnabled" in document) {
    document.addEventListener("fullscreenchange", fullscreenhandler)
}
// }

/** @hidden */
//#content
export async function loadaucmds(cmdType: "DocStart" | "DocLoad" | "DocEnd" | "TabEnter" | "TabLeft" | "FullscreenEnter" | "FullscreenLeft" | "FullscreenChange") {
    const aucmds = await config.getAsync("autocmds", cmdType)
    const ausites = Object.keys(aucmds)
    const aukeyarr = ausites.filter(e => window.document.location.href.search(e) >= 0)
    for (const aukey of aukeyarr) {
        controller.acceptExCmd(aucmds[aukey])
    }
}

/** The kinds of input elements that we want to be included in the "focusinput"
 * command (gi)
 * @hidden
 */
export const INPUTTAGS_selectors = `
input:not([disabled]):not([readonly]):-moz-any(
 :not([type]),
 [type='text'],
 [type='search'],
 [type='password'],
 [type='datetime'],
 [type='datetime-local'],
 [type='date'],
 [type='month'],
 [type='time'],
 [type='week'],
 [type='number'],
 [type='range'],
 [type='email'],
 [type='url'],
 [type='tel'],
 [type='color']
),
textarea:not([disabled]):not([readonly]),
object,
[role='application']
`

/** Password field selectors
 * @hidden
 */
const INPUTPASSWORD_selectors = `
input[type='password']
`

/** Focus the last used input on the page
 *
 * @param nth   focus the nth input on the page, or "special" inputs:
 *                  "-l": last focussed input
 *                  "-n": input after last focussed one
 *                  "-N": input before last focussed one
 *                  "-p": first password field
 *                  "-b": biggest input field
 */
//#content
export function focusinput(nth: number | string) {
    let inputToFocus: HTMLElement = null

    // set to false to avoid falling back on the first available input
    // if a special finder fails
    let fallbackToNumeric = true

    // nth = "-l" -> use the last used input for this page
    if (nth === "-l") {
        // try to recover the last used input stored as a
        // DOM node, which should be exactly the one used before (or null)
        if (DOM.getLastUsedInput()) {
            inputToFocus = DOM.getLastUsedInput()
        } else {
            // Pick the first input in the DOM.
            inputToFocus = DOM.getElemsBySelector(INPUTTAGS_selectors, [DOM.isSubstantial])[0] as HTMLElement

            // We could try to save the last used element on page exit, but
            // that seems like a lot of faff for little gain.
        }
    } else if (nth === "-n" || nth === "-N") {
        // attempt to find next/previous input
        const inputs = DOM.getElemsBySelector(INPUTTAGS_selectors, [DOM.isSubstantial]) as HTMLElement[]
        if (inputs.length) {
            let index = inputs.indexOf(DOM.getLastUsedInput())
            if (DOM.getLastUsedInput()) {
                if (nth === "-n") {
                    index++
                } else {
                    index--
                }
                index = index.mod(inputs.length)
            } else {
                index = 0
            }
            inputToFocus = inputs[index]
        }
    } else if (nth === "-p") {
        // attempt to find a password input
        fallbackToNumeric = false

        const inputs = DOM.getElemsBySelector(INPUTPASSWORD_selectors, [DOM.isSubstantial])

        if (inputs.length) {
            inputToFocus = inputs[0] as HTMLElement
        }
    } else if (nth === "-b") {
        const inputs = DOM.getElemsBySelector(INPUTTAGS_selectors, [DOM.isSubstantial]) as HTMLElement[]
        inputs.sort(DOM.compareElementArea)
        inputToFocus = inputs[inputs.length - 1]
    }

    // either a number (not special) or we failed to find a special input when
    // asked and falling back is acceptable
    if ((!inputToFocus || !document.contains(inputToFocus)) && fallbackToNumeric) {
        const index = isNaN(nth as number) ? 0 : (nth as number)
        inputToFocus = DOM.getNthElement(INPUTTAGS_selectors, index, [DOM.isSubstantial])
    }

    if (inputToFocus) {
        DOM.focus(inputToFocus)
        if (config.get("gimode") === "nextinput" && contentState.mode !== "input") {
            contentState.mode = "input"
        }
    }
}

/**
 * Focus the tab which contains the last focussed input element. If you're lucky, it will focus the right input, too.
 *
 * Currently just goes to the last focussed input; being able to jump forwards and backwards is planned.
 */
//#background
export async function changelistjump(n?: number) {
    const tail = state.prevInputs[state.prevInputs.length - 1]
    const jumppos = tail.jumppos ? tail.jumppos : state.prevInputs.length - 1
    const input = state.prevInputs[jumppos]
    await browser.tabs.update(input.tab, { active: true })
    const id = input.inputId
    // Not all elements have an ID, so this will do for now.
    if (id) focusbyid(input.inputId)
    else focusinput("-l")

    // Really want to bin the input we just focussed ^ and edit the real last input to tell us where to jump to next.
    // It doesn't work in practice as the focus events get added after we try to delete them.
    // Even editing focusbyid/focusinput doesn't work to try to delete their own history doesn't work.
    // I'm bored of working on it for now, though.
    // Probable solution: add an event listener to state.prevInputs changing, delete the focussed element, then delete event listener.
    //
    // let arr = state.prevInputs
    // arr.splice(-2,2)

    // tail.jumppos = jumppos - 1
    // arr = arr.concat(tail)
    // state.prevInputs = arr
}

/** @hidden */
//#content
export function focusbyid(id: string) {
    document.getElementById(id).focus()
}

// }}}

// {{{ TABS

/** Switch to the tab by index (position on tab bar), wrapping round.

    @param index
        1-based index of the tab to target. Wraps such that 0 = last tab, -1 =
        penultimate tab, etc.

        if undefined, return activeTabId()
*/
/** @hidden */
//#background_helper
async function tabIndexSetActive(index: number | string) {
    return tabSetActive(await idFromIndex(index))
}

/** Switch to the next tab, wrapping round.

    If increment is specified, move that many tabs forwards.
 */
//#background
export async function tabnext(increment = 1) {
    return tabprev(-increment)
}

/** Switch to the next tab, wrapping round.

    If an index is specified, go to the tab with that number (this mimics the
    behaviour of `{count}gt` in vim, except that this command will accept a
    count that is out of bounds (and will mod it so that it is within bounds as
    per [[tabmove]], etc)).
 */
//#background
export async function tabnext_gt(index?: number) {
    if (index === undefined) {
        tabnext()
    } else {
        tabIndexSetActive(index)
    }
}

/** Switch to the previous tab, wrapping round.

    If increment is specified, move that many tabs backwards.
 */
//#background
export async function tabprev(increment = 1) {
    // Proper way:
    // return tabIndexSetActive((await activeTab()).index - increment + 1)
    // Kludge until https://bugzilla.mozilla.org/show_bug.cgi?id=1504775 is fixed:
    return browser.tabs.query({ currentWindow: true, hidden: false }).then(tabs => {
        tabs.sort((t1, t2) => t1.index - t2.index)
        const prevTab = (tabs.findIndex(t => t.active) - increment + tabs.length) % tabs.length
        return browser.tabs.update(tabs[prevTab].id, { active: true })
    })
}

/** Like [[open]], but in a new tab. If no address is given, it will open the newtab page, which can be set with `set newtab [url]`

    Use the `-c` flag followed by a container name to open a tab in said container. Tridactyl will try to fuzzy match a name if an exact match is not found. If any autocontainer directives are configured and -c is not set, Tridactyl will try to use the right container automatically using your configurations.
    Use the `-b` flag to open the tab in the background.
    These two can be combined in any order, but need to be placed as the first arguments.

    Unlike Firefox's Ctrl-t shortcut, this opens tabs immediately after the
    currently active tab rather than at the end of the tab list because that is
    the authors' preference.

    If you would rather the Firefox behaviour `set tabopenpos last`. This
    preference also affects the clipboard, quickmarks, home, help, etc.

    If you would rather the URL be opened as if you'd middle clicked it, `set
    tabopenpos related`.

    Hinting is controlled by `relatedopenpos`

    Also see the [[searchengine]] and [[searchurls]] settings.
*/
//#background
export async function tabopen(...addressarr: string[]) {
    let active
    let container

    const win = await browser.windows.getCurrent()

    // Lets us pass both -b and -c in no particular order as long as they are up front.
    async function argParse(args): Promise<string[]> {
        if (args[0] === "-b") {
            active = false
            args.shift()
            argParse(args)
        } else if (args[0] === "-c") {
            // Ignore the -c flag if incognito as containers are disabled.
            if (!win.incognito) container = await Container.fuzzyMatch(args[1])
            else logger.error("[tabopen] can't open a container in a private browsing window.")

            args.shift()
            args.shift()
            argParse(args)
        }
        return args
    }

    const query = await argParse(addressarr)

    const address = query.join(" ")
    if (!ABOUT_WHITELIST.includes(address) && address.match(/^(about|file):.*/)) {
        return nativeopen(address)
    }

    const aucon = new AutoContain()
    if (!container && aucon.autocontainConfigured()) {
        const autoContainer = await aucon.getAuconForUrl(address)
        if (autoContainer && autoContainer !== "firefox-default") {
            container = autoContainer
            logger.debug("tabopen setting container automatically using autocontain directive")
        }
    }

    return activeTabContainerId().then(containerId => {
        const args = { active } as any
        // Ensure -c has priority.
        if (container) {
            args.cookieStoreId = container
        } else if (containerId && config.get("tabopencontaineraware") === "true") {
            args.cookieStoreId = containerId
        }
        return openInNewTab(null, args).then(tab => openInTab(tab, { loadReplace: true }, query))
    })
}

/** Resolve a tab index to the tab id of the corresponding tab in this window.

    @param index
        1-based index of the tab to target. Wraps such that 0 = last tab, -1 =
        penultimate tab, etc.

        also supports # for previous tab, % for current tab.

        if undefined, return activeTabId()

    @hidden
*/
//#background_helper
async function idFromIndex(index?: number | "%" | "#" | string): Promise<number> {
    if (index === "#") {
        // Support magic previous/current tab syntax everywhere
        const tabs = await getSortedWinTabs()
        if (tabs.length < 2) {
            // In vim, '#' is the id of the previous buffer even if said buffer has been wiped
            // However, firefox doesn't store tab ids for closed tabs
            // Since vim makes '#' default to the current buffer if only one buffer has ever been opened for the current session, it seems reasonable to return the id of the current tab if only one tab is opened in firefox
            return activeTabId()
        }
        return tabs[1].id
    } else if (index !== undefined && index !== "%") {
        // Wrap
        index = Number(index)
        index = (index - 1).mod((await browser.tabs.query({ currentWindow: true })).length) + 1

        // Return id of tab with that index.
        return (await browser.tabs.query({
            currentWindow: true,
            index: index - 1,
        }))[0].id
    } else {
        return activeTabId()
    }
}

/** Close all other tabs in this window */
//#background
export async function tabonly() {
    const tabs = await browser.tabs.query({
        pinned: false,
        active: false,
        currentWindow: true,
    })
    const tabsIds = tabs.map(tab => tab.id)
    browser.tabs.remove(tabsIds)
}

/** Duplicate a tab.

    @param index
        The 1-based index of the tab to target. index < 1 wraps. If omitted, this tab.
*/
//#background
export async function tabduplicate(index?: number) {
    browser.tabs.duplicate(await idFromIndex(index))
}

/** Detach a tab, opening it in a new window.

    @param index
        The 1-based index of the tab to target. index < 1 wraps. If omitted, this tab.
*/
//#background
export async function tabdetach(index?: number) {
    browser.windows.create({ tabId: await idFromIndex(index) })
}

/** Get list of tabs sorted by most recent use

    @hidden
*/
//#background_helper
async function getSortedWinTabs(): Promise<browser.tabs.Tab[]> {
    const tabs = await browser.tabs.query({ currentWindow: true })
    tabs.sort((a, b) => (a.lastAccessed < b.lastAccessed ? 1 : -1))
    return tabs
}

/** Toggle fullscreen state

*/
//#background
export async function fullscreen() {
    // Could easily extend this to fullscreen / minimise any window but seems like that would be a tiny use-case.
    const currwin = await browser.windows.getCurrent()
    const wid = currwin.id
    // This might have odd behaviour on non-tiling window managers, but no-one uses those, right?
    const state = currwin.state === "fullscreen" ? "normal" : "fullscreen"
    browser.windows.update(wid, { state })
}

/** Close a tab.

    Known bug: autocompletion will make it impossible to close more than one tab at once if the list of numbers looks enough like an open tab's title or URL.

    @param indexes
        The 1-based indexes of the tabs to target. indexes < 1 wrap. If omitted, this tab.
*/
//#background
export async function tabclose(...indexes: string[]) {
    if (indexes.length > 0) {
        let ids: number[]
        ids = await Promise.all(indexes.map(index => idFromIndex(index)))
        browser.tabs.remove(ids)
    } else {
        // Close current tab
        browser.tabs.remove(await activeTabId())
    }
}

/** Close all tabs to the right of the current one
 *
 */
//#background
export async function tabclosealltoright() {
    const tabs = await browser.tabs.query({
        pinned: false,
        currentWindow: true,
    })

    const atab = await activeTab()
    const ids = tabs.filter(tab => tab.index > atab.index).map(tab => tab.id)
    browser.tabs.remove(ids)
}

/** Close all tabs to the left of the current one
 *
 */
//#background
export async function tabclosealltoleft() {
    const tabs = await browser.tabs.query({
        pinned: false,
        currentWindow: true,
    })

    const atab = await activeTab()
    const ids = tabs.filter(tab => tab.index < atab.index).map(tab => tab.id)
    browser.tabs.remove(ids)
}

/** Restore the most recently closed item.
    The default behaviour is to restore the most recently closed tab in the
    current window unless the most recently closed item is a window.

    Supplying either "tab" or "window" as an argument will specifically only
    restore an item of the specified type.

    @param item
        The type of item to restore. Valid inputs are "recent", "tab" and "window".
    @return
        The tab or window id of the restored item. Returns -1 if no items are found.
 */
//#background
export async function undo(item = "recent"): Promise<number> {
    const current_win_id: number = (await browser.windows.getCurrent()).id
    const sessions = await browser.sessions.getRecentlyClosed()

    if (item === "tab") {
        const lastSession = sessions.find(s => {
            if (s.tab) return true
        })
        if (lastSession) {
            browser.sessions.restore(lastSession.tab.sessionId)
            return lastSession.tab.id
        }
    } else if (item === "window") {
        const lastSession = sessions.find(s => {
            if (s.window) return true
        })
        if (lastSession) {
            browser.sessions.restore(lastSession.window.sessionId)
            return lastSession.window.id
        }
    } else if (item === "recent") {
        // The first session object that's a window or a tab from this window. Or undefined if sessions is empty.
        const lastSession = sessions.find(s => {
            if (s.window) {
                return true
            } else if (s.tab && s.tab.windowId === current_win_id) {
                return true
            } else {
                return false
            }
        })

        if (lastSession) {
            if (lastSession.tab) {
                browser.sessions.restore(lastSession.tab.sessionId)
                return lastSession.tab.id
            } else if (lastSession.window) {
                browser.sessions.restore(lastSession.window.sessionId)
                return lastSession.window.id
            }
        }
    } else if (!isNaN(parseInt(item, 10))) {
        const sessionId = item
        const session = sessions.find(s => (s.tab || s.window).sessionId === sessionId)
        if (session) {
            browser.sessions.restore(sessionId)
            return (session.tab || session.window).id
        }
    } else {
        throw new Error(`[undo] Invalid argument: ${item}. Must be one of "tab", "window", "recent"`)
    }
    return -1
}

/** Move the current tab to be just in front of the index specified.

    Known bug: This supports relative movement with `tabmove +pos` and `tabmove -pos`, but autocomplete doesn't know that yet and will override positive and negative indexes.

    Put a space in front of tabmove if you want to disable completion and have the relative indexes at the command line.

    Binds are unaffected.

    @param index
        New index for the current tab.

        1,start,^ are aliases for the first index. 0,end,$ are aliases for the last index.
*/
//#background
export async function tabmove(index = "$") {
    const aTab = await activeTab()
    const windowTabs = await browser.tabs.query({ currentWindow: true })
    const windowPinnedTabs = await browser.tabs.query({ currentWindow: true, pinned: true })
    const maxPinnedIndex = windowPinnedTabs.length - 1

    let minindex: number
    let maxindex: number

    if (aTab.pinned) {
        minindex = 0
        maxindex = maxPinnedIndex
    } else {
        minindex = maxPinnedIndex + 1
        maxindex = windowTabs.length - 1
    }

    let newindex: number
    let relative = false

    if (index.startsWith("+") || index.startsWith("-")) {
        relative = true
        newindex = Number(index) + aTab.index
    } else if (["end", "$", "0"].includes(index)) {
        newindex = maxindex
    } else if (["start", "^"].includes(index)) {
        newindex = 0
    } else {
        newindex = Number(index) + minindex - 1
    }

    if (newindex > maxindex) {
        if (relative) {
            while (newindex > maxindex) {
                newindex -= maxindex - minindex + 1
            }
        } else newindex = maxindex
    }

    if (newindex < minindex) {
        if (relative) {
            while (newindex < minindex) {
                newindex += maxindex - minindex + 1
            }
        } else newindex = minindex
    }

    browser.tabs.move(aTab.id, { index: newindex })
}

/** Pin the current tab */
//#background
export async function pin() {
    const aTab = await activeTab()
    browser.tabs.update(aTab.id, { pinned: !aTab.pinned })
}

/**  Mute current tab or all tabs.

 Passing "all" to the excmd will operate on  the mute state of all tabs.
 Passing "unmute" to the excmd will unmute.
 Passing "toggle" to the excmd will toggle the state of `browser.tabs.tab.MutedInfo`
 @param string[] muteArgs
 */
//#background
export async function mute(...muteArgs: string[]): Promise<void> {
    let mute = true
    let toggle = false
    let all = false

    const argParse = (args: string[]) => {
        if (args === null) {
            return
        }
        if (args[0] === "all") {
            all = true
            args.shift()
            argParse(args)
        }
        if (args[0] === "unmute") {
            mute = false
            args.shift()
            argParse(args)
        }
        if (args[0] === "toggle") {
            toggle = true
            args.shift()
            argParse(args)
        }
    }

    argParse(muteArgs)

    const updateObj = { muted: false }
    if (mute) {
        updateObj.muted = true
    }
    if (all) {
        const tabs = await browser.tabs.query({ currentWindow: true })
        for (const tab of tabs) {
            if (toggle) {
                updateObj.muted = !tab.mutedInfo.muted
            }
            browser.tabs.update(tab.id, updateObj)
        }
    } else {
        const tab = await activeTab()
        if (toggle) {
            updateObj.muted = !tab.mutedInfo.muted
        }
        browser.tabs.update(tab.id, updateObj)
    }
}
// }}}

// {{{ WINDOWS
/**
 * Like [[tabopen]], but in a new window.
 *
 * `winopen -private [...]` will open the result in a private window (and won't store the command in your ex-history ;) ).
 *
 * `winopen -popup [...]` will open it in a popup window. You can combine the two for a private popup.
 *
 * Example: `winopen -popup -private ddg.gg`
 */
//#background
export async function winopen(...args: string[]) {
    const createData = {} as any
    let firefoxArgs = "--new-window"
    let done = false
    while (!done) {
        switch (args[0]) {
            case "-private":
                createData.incognito = true
                args = args.slice(1, args.length)
                firefoxArgs = "--private-window"
                break

            case "-popup":
                createData.type = "popup"
                args = args.slice(1, args.length)
                break

            default:
                done = true
                break
        }
    }

    const address = args.join(" ")
    if (!ABOUT_WHITELIST.includes(address) && address.match(/^(about|file):.*/)) {
        return nativeopen(firefoxArgs, address)
    }

    return browser.windows.create(createData).then(win => openInTab(win.tabs[0], { loadReplace: true }, address.split(" ")))
}

/**
 * Close a tab.
 *
 * @param id - The window id. Defaults to the id of the current window.
 *
 * Example: `winclose`
 */
//#background
export async function winclose(...ids: string[]) {
    if (ids.length === 0) {
        ids.push(`${(await browser.windows.getCurrent()).id}`)
    }
    return Promise.all(ids.map(id => browser.windows.remove(parseInt(id, 10))))
}

/** Close all windows */
// It's unclear if this will leave a session that can be restored.
// We might have to do it ourselves.
//#background
export async function qall() {
    const windows = await browser.windows.getAll()
    windows.forEach(window => browser.windows.remove(window.id))
}

// }}}

// {{{ CONTAINERS

/** Closes all tabs open in the same container across all windows.
  @param name The container name.
 */
//#background
export async function containerclose(name: string) {
    const containerId = await Container.getId(name)
    browser.tabs.query({ cookieStoreId: containerId }).then(tabs => {
        browser.tabs.remove(
            tabs.map(tab => {
                return tab.id
            }),
        )
    })
}
/** Creates a new container. Note that container names must be unique and that the checks are case-insensitive.

    Further reading https://developer.mozilla.org/en-US/Add-ons/WebExtensions/API/contextualIdentities/ContextualIdentity

    Example usage:
        - `:containercreate tridactyl green dollar`

    @param name The container name. Must be unique.
    @param color The container color. Valid colors are: "blue", "turquoise", "green", "yellow", "orange", "red", "pink", "purple". If no color is chosen a random one will be selected from the list of valid colors.
    @param icon The container icon. Valid icons are: "fingerprint", "briefcase", "dollar", "cart", "circle", "gift", "vacation", "food", "fruit", "pet", "tree", "chill". If no icon is chosen, it defaults to "fingerprint".
 */
//#background
export async function containercreate(name: string, color?: string, icon?: string) {
    await Container.create(name, color, icon)
}

/** Delete a container. Closes all tabs associated with that container beforehand. Note: container names are case-insensitive.
  @param name The container name.
 */
//#background
export async function containerdelete(name: string) {
    await containerclose(name)
    await Container.remove(name)
}

/** Update a container's information. Note that none of the parameters are optional and that container names are case-insensitive.

  Example usage:

  - Changing the container name: `:containerupdate banking blockchain green dollar`

  - Changing the container icon: `:containerupdate banking banking green briefcase`

  - Changing the container color: `:containerupdate banking banking purple dollar`

  @param name The container name.
  @param uname The new container name. Must be unique.
  @param ucolor The new container color. Valid colors are: "blue", "turquoise", "green", "yellow", "orange", "red", "pink", "purple". If no color is chosen a random one will be selected from the list of valid colors.
  @param uicon The new container icon. Valid icons are: "fingerprint", "briefcase", "dollar", "cart", "circle", "gift", "vacation", "food", "fruit", "pet", "tree", "chill".
 */
//#background
export async function containerupdate(name: string, uname: string, ucolor: string, uicon: string) {
    logger.debug("containerupdate parameters: " + name + ", " + uname + ", " + ucolor + ", " + uicon)
    const containerId = await Container.fuzzyMatch(name)
    const containerObj = Container.fromString(uname, ucolor, uicon)
    await Container.update(containerId, containerObj)
}

/** Shows a list of the current containers in Firefox's native JSON viewer in the current tab.

 NB: Tridactyl cannot run on this page!

 */
//#content
export async function viewcontainers() {
    // # and white space don't agree with FF's JSON viewer.
    // Probably other symbols too.
    const containers = await browserBg.contextualIdentities.query({}) // Can't access src/lib/containers.ts from a content script.
    window.location.href =
        "data:application/json," +
        JSON.stringify(containers)
            .replace(/#/g, "%23")
            .replace(/ /g, "%20")
}

// }}}
//
// {{{ MISC

//#background
export function version() {
    fillcmdline_notrail(TRI_VERSION)
}

/**
 *  Switch mode.
 *
 *  For now you probably shouldn't manually switch to other modes than `normal` and `ignore`. Make sure you're aware of the key bindings (ignoremaps) that will allow you to go come back to normal mode from ignore mode before you run `:mode ignore` otherwise you're going to have a hard time re-enabling Tridactyl.
 *
 *  Example:
 *      - `mode ignore` to ignore almost all keys.
 *
 *  If you're looking for a way to temporarily disable Tridactyl, `mode ignore` might be what you're looking for.
 *
 *  Note that when in ignore mode, Tridactyl will not switch to insert mode when focusing text areas/inputs. This is by design.
 *
 *  **New feature:** you can add modes as simply as adding binds with `bind --mode=[newmodename]` and then enter the mode with `mode [newmodename]`.
 */
//#content
export function mode(mode: ModeName) {
    // TODO: event emition on mode change.
    if (mode === "hint") {
        hint()
    } else {
        contentState.mode = mode
    }
}

/** @hidden */
//#background_helper
async function getnexttabs(tabid: number, n?: number) {
    const curIndex: number = (await browser.tabs.get(tabid)).index
    const tabs: browser.tabs.Tab[] = await browser.tabs.query({
        currentWindow: true,
    })
    const indexFilter = ((tab: browser.tabs.Tab) => {
        return curIndex <= tab.index && (n ? tab.index < curIndex + Number(n) : true)
    }).bind(n)
    return tabs.filter(indexFilter).map((tab: browser.tabs.Tab) => {
        return tab.id
    })
}

// Moderately slow; should load in results as they arrive, perhaps
// Todo: allow jumping to buffers once they are found
// Consider adding to buffers with incremental search
//      maybe only if no other results in URL etc?
// Find out how to return context of each result
// //#background
/* export async function findintabs(query: string) { */
/*     const tabs = await browser.tabs.query({currentWindow: true}) */
/*     console.log(query) */
/*     const findintab = async tab => */
/*         await browser.find.find(query, {tabId: tab.id}) */
/*     let results = [] */
/*     for (let tab of tabs) { */
/*         let result = await findintab(tab) */
/*         if (result.count > 0) { */
/*             results.push({tab, result}) */
/*         } */
/*     } */
/*     results.sort(r => r.result.count) */
/*     console.log(results) */
/*     return results */
/* } */

// }}}

// {{{ CMDLINE

/** Repeats a `cmd` `n` times.
    If `cmd` doesn't exist, re-executes the last exstr that was executed in the tab.
    Executes the command once if `n` isn't defined either.

    This re-executes the last *exstr*, not the last *excmd*. Some excmds operate internally by constructing and evaluating exstrs, others by directly invoking excmds without going through the exstr parser. For example, aucmds and keybindings evaluate exstrs and are repeatable, while commands like `:bmarks` directly invoke `:tabopen` and you'll repeat the `:bmarks` rather than the internal `:tabopen`.

    It's difficult to execute this in the background script (`:jsb`, `:run_excmd`, `:autocmd TriStart`, `:source`), but if you you do, it will re-execute the last exstr that was executed in the background script. What this may have been is unpredictable and not precisely encouraged.

*/
//#both
export async function repeat(n = 1, ...exstr: string[]) {
    let cmd = controller.last_ex_str
    if (exstr.length > 0) cmd = exstr.join(" ")
    logger.debug("repeating " + cmd + " " + n + " times")
    for (let i = 0; i < n; i++) {
        await controller.acceptExCmd(cmd)
    }
}

/**
 * Split `cmds` on pipes (|) and treat each as its own command. Return values are passed as the last argument of the next ex command, e.g,
 *
 * `composite echo yes | fillcmdline` becomes `fillcmdline yes`. A more complicated example is the ex alias, `command current_url composite get_current_url | fillcmdline_notrail `, which is used in, e.g. `bind T current_url tabopen`.
 *
 * Workaround: this should clearly be in the parser, but we haven't come up with a good way to deal with |s in URLs, search terms, etc. yet.
 *
 * `cmds` are also split with semicolons (;) and don't pass things along to each other.
 *
 * If you wish to have a command that has semi-colons in it (e.g. some JavaScript or `hint -;`), first bind a [[command]] to it. For example, `command hint_focus -;`, and then `composite hint_focus; !s xdotool key Menu`.
 *
 * The behaviour of combining ; and | in the same composite command is left as an exercise for the reader.
 */
//#both
export async function composite(...cmds: string[]) {
    try {
        return (
            cmds
                .join(" ")
                // Semicolons delimit pipelines
                .split(";")
                // For each pipeline, wait for previous pipeline to finish, then
                // execute each cmd in pipeline in order, passing the result of the
                // previous cmd as the last argument to the next command.
                .reduce(
                    async (prev_pipeline, cmd) => {
                        await prev_pipeline
                        const cmds = cmd.split("|")

                        // Compute the first piped value.
                        //
                        // We could invoke controller.acceptExCmd, but
                        // that would cause our pipeline section to be
                        // stored as the last executed command for the
                        // purposes of :repeat, which would be
                        // nonsense. So we copy-paste the important
                        // parts of the body of that function instead.
                        const [fn, args] = excmd_parser.parser(cmds[0], ALL_EXCMDS)
                        const first_value = fn.call({}, ...args)

                        // Exec the rest of the pipe in sequence.
                        return cmds.slice(1).reduce(async (pipedValue, cmd) => {
                            const [fn, args] = excmd_parser.parser(cmd, ALL_EXCMDS)
                            return fn.call({}, ...args, await pipedValue)
                        }, first_value)
                    },
                    null as any,
                )
        )
    } catch (e) {
        logger.error(e)
    }
}

/**
 * Escape command for safe use in shell with composite. E.g: `composite js MALICIOUS_WEBSITE_FUNCTION() | shellescape | exclaim ls`
 */
export async function shellescape(...quoteme: string[]) {
    const str = quoteme.join(" ")
    const os = (await browserBg.runtime.getPlatformInfo()).os
    if (os === "win") {
        return escape.windows_cmd(str)
    } else {
        return escape.sh(str)
    }
}

/** Sleep time_ms milliseconds.
 *  This is probably only useful for composite commands that need to wait until the previous asynchronous command has finished running.
 */
//#both
export async function sleep(time_ms: number) {
    await new Promise(resolve => setTimeout(resolve, time_ms))
}

/** @hidden */
//#content
export function showcmdline(focus = true) {
    CommandLineContent.show()
    let done = Promise.resolve()
    if (focus) {
        CommandLineContent.focus()
        done = Messaging.messageOwnTab("commandline_frame", "focus")
    }
    return done
}

/** @hidden */
//#content
export function hidecmdline() {
    CommandLineContent.hide_and_blur()
}

/** Set the current value of the commandline to string *with* a trailing space */
//#content
export function fillcmdline(...strarr: string[]) {
    const str = strarr.join(" ")
    showcmdline()
    return Messaging.messageOwnTab("commandline_frame", "fillcmdline", [str])
}

/** Set the current value of the commandline to string *without* a trailing space */
//#content
export function fillcmdline_notrail(...strarr: string[]) {
    const str = strarr.join(" ")
    showcmdline()
    return Messaging.messageOwnTab("commandline_frame", "fillcmdline", [str, false])
}

/** Show and fill the command line without focusing it */
//#content
export function fillcmdline_nofocus(...strarr: string[]) {
    showcmdline(false)
    return Messaging.messageOwnTab("commandline_frame", "fillcmdline", [strarr.join(" "), false, false])
}

/** Shows str in the command line for ms milliseconds. Recommended duration: 3000ms. */
//#content
export async function fillcmdline_tmp(ms: number, ...strarr: string[]) {
    const str = strarr.join(" ")
    showcmdline(false)
    Messaging.messageOwnTab("commandline_frame", "fillcmdline", [strarr.join(" "), false, false])
    return new Promise(resolve =>
        setTimeout(async () => {
            if ((await Messaging.messageOwnTab("commandline_frame", "getContent", [])) === str) {
                CommandLineContent.hide_and_blur()
                resolve(Messaging.messageOwnTab("commandline_frame", "clear", [true]))
            }
            resolve()
        }, ms),
    )
}

/**
 * Copy content to clipboard without feedback. Use `clipboard yank` for interactive use.
 */
//#background
export function yank(...content: string[]) {
    return setclip(content.join(" "))
}

/**
 * Copies a string to the clipboard/selection buffer depending on the user's preferences
 *
 * @hidden
 */
//#background_helper
async function setclip(str) {
    // Functions to avoid retyping everything everywhere

    // Note: We're using fillcmdline here because exceptions are somehow not caught. We're rethrowing because otherwise the error message will be overwritten with the "yank successful" message.
    const s = () => Native.clipboard("set", str)
    const c = () => messageActiveTab("commandline_frame", "setClipboard", [str])

    let promises = []
    switch (await config.getAsync("yankto")) {
        case "selection":
            promises = [s()]
            break
        case "clipboard":
            promises = [c()]
            break
        case "both":
            promises = [s(), c()]
            break
    }
    return Promise.all(promises)
}

/**
 * Fetches the content of the clipboard/selection buffer depending on user's preferences
 *
 * Exposed for use with [[composite]], e.g. `composite getclip | fillcmdline`
 */
//#background
export async function getclip(fromm?: "clipboard" | "selection") {
    if (fromm === undefined) fromm = await config.getAsync("putfrom")
    if (fromm === "clipboard") {
        return messageActiveTab("commandline_frame", "getClipboard")
    } else {
        return Native.clipboard("get", "")
    }
}

/** Use the system clipboard.

    If `excmd === "open"`, call [[open]] with the contents of the clipboard. Similarly for [[tabopen]].

    If `excmd === "yank"`, copy the current URL, or if given, the value of toYank, into the system clipboard.

    If `excmd === "yankcanon"`, copy the canonical URL of the current page if it exists, otherwise copy the current URL.

    If `excmd === "yankshort"`, copy the shortlink version of the current URL, and fall back to the canonical then actual URL. Known to work on https://yankshort.neocities.org/.

    If `excmd === "yanktitle"`, copy the title of the open page.

    If `excmd === "yankmd"`, copy the title and url of the open page formatted in Markdown for easy use on sites such as reddit.

    If you're on Linux and the native messenger is installed, Tridactyl will call an external binary (either xclip or xsel) to read or write to your X selection buffer. If you want another program to be used, set "externalclipboardcmd" to its name and make sure it has the same interface as xsel/xclip ("-i"/"-o" and reading from stdin).

    When doing a read operation (i.e. open or tabopen), if "putfrom" is set to "selection", the X selection buffer will be read instead of the clipboard. Set "putfrom" to "clipboard" to use the clipboard.

    When doing a write operation, if "yankto" is set to "selection", only the X selection buffer will be written to. If "yankto" is set to "both", both the X selection and the clipboard will be written to. If "yankto" is set to "clipboard", only the clipboard will be written to.

*/
//#background
export async function clipboard(excmd: "open" | "yank" | "yankshort" | "yankcanon" | "yanktitle" | "yankmd" | "xselpaste" | "tabopen" = "open", ...toYank: string[]) {
    let content = toYank.join(" ")
    let url = ""
    let urls = []
    switch (excmd) {
        case "yankshort":
            urls = await geturlsforlinks("rel", "shortlink")
            if (urls.length === 0) {
                urls = await geturlsforlinks("rev", "canonical")
            }
            if (urls.length > 0) {
                await yank(urls[0])
                fillcmdline_tmp(3000, "# " + urls[0] + " copied to clipboard.")
                break
            }
        // Trying yankcanon if yankshort failed...
        case "yankcanon":
            urls = await geturlsforlinks("rel", "canonical")
            if (urls.length > 0) {
                await yank(urls[0])
                fillcmdline_tmp(3000, "# " + urls[0] + " copied to clipboard.")
                break
            }
        // Trying yank if yankcanon failed...
        case "yank":
            content = content === "" ? (await activeTab()).url : content
            await yank(content)
            fillcmdline_tmp(3000, "# " + content + " copied to clipboard.")
            break
        case "yanktitle":
            content = (await activeTab()).title
            await yank(content)
            fillcmdline_tmp(3000, "# " + content + " copied to clipboard.")
            break
        case "yankmd":
            content = "[" + (await activeTab()).title + "](" + (await activeTab()).url + ")"
            await yank(content)
            fillcmdline_tmp(3000, "# " + content + " copied to clipboard.")
            break
        case "open":
            url = await getclip()
            if (url) {
                open(url.trim())
            }
            break
        case "tabopen":
            url = await getclip()
            if (url) {
                tabopen(url.trim())
            }
            break
        case "xselpaste":
            content = await getclip("selection")
            if (content.length > 0) {
                EditorCmds.insert_text(content)
            }
            break
        default:
            // todo: maybe we should have some common error and error handler
            throw new Error(`[clipboard] unknown excmd: ${excmd}`)
    }
}

/** Change active tab.

    @param index
        Starts at 1. 0 refers to last tab of the current window, -1 to penultimate tab, etc.

        "#" means the tab that was last accessed in this window

    This is different from [[taball]] because `index` is the position of the tab in the current window.
 */
//#background
export async function tab(index: number | "#") {
    tabIndexSetActive(index)
}

/** Change active tab.

    @param id
        A string following the following format: "[0-9]+.[0-9]+", the first number being the index of the window that should be selected and the second one being the index of the tab within that window.

 */
//#background
export async function taball(id: string) {
    const windows = (await browser.windows.getAll()).map(w => w.id).sort((a, b) => a - b)
    if (id === null || id === undefined || !id.match(/\d+\.\d+/)) {
        const tab = await activeTab()
        const prevId = id
        id = windows.indexOf(tab.windowId) + "." + (tab.index + 1)
        logger.info(`taball: Bad tab id: ${prevId}, defaulting to ${id}`)
    }
    const [winindex, tabindex_string] = id.split(".")
    const winid = windows[parseInt(winindex, 10) - 1]
    const tabindex_number = parseInt(tabindex_string, 10) - 1
    const tabid = (await browser.tabs.query({ windowId: winid, index: tabindex_number }))[0].id
    await browser.windows.update(winid, { focused: true })
    return browser.tabs.update(tabid, { active: true })
}

// }}}

// }}}

// {{{ SETTINGS

/**
 * Similar to vim's `:command`. Maps one ex-mode command to another.
 * If command already exists, this will override it, and any new commands
 * added in a future release will be SILENTLY overridden. Aliases are
 * expanded recursively.
 *
 * Examples:
 *  - `command t tabopen`
 *  - `command tn tabnext_gt`
 *  - `command hello t` This will expand recursively into 'hello'->'tabopen'
 *
 * Commands/aliases are expanded as in a shell, so, given the commands above,
 * entering `:tn 43` will expand to `:tabnext_gt 43`.
 *
 * Note that this is only for excmd->excmd mappings. To map a normal-mode
 * command to an excommand, see [[bind]].
 *
 * See also:
 *  - [[comclear]]
 */
//#background
export function command(name: string, ...definition: string[]) {
    // Test if alias creates an alias loop.
    try {
        const def = definition.join(" ")
        aliases.expandExstr(name)
        return config.set("exaliases", name, def)
    } catch (e) {
        config.unset("exaliases", name)
        throw `Alias not set. ${e}`
    }
}

/**
 * Similar to vim's `comclear` command. Clears an excmd alias defined by
 * `command`.
 *
 * For example: `comclear helloworld` will reverse any changes caused
 * by `command helloworld xxx`
 *
 * See also:
 *  - [[command]]
 */
//#background
export function comclear(name: string) {
    config.unset("exaliases", name)
}

/** @hidden */
//#background_helper
interface bind_args {
    mode: string
    configName: string
    key: string
    excmd: string
}

/** @hidden */
//#background_helper
function parse_bind_args(...args: string[]): bind_args {
    if (args.length === 0) throw new Error("Invalid bind/unbind arguments.")

    const result = {} as bind_args
    result.mode = "normal"

    // TODO: This mapping is copy-pasted in controller_content.ts,
    // where it constructs the list of parsers. it should be
    // centralized, possibly as part of rewrite for content-local maps
    // and similar.
    const mode2maps = new Map([["normal", "nmaps"], ["ignore", "ignoremaps"], ["insert", "imaps"], ["input", "inputmaps"], ["ex", "exmaps"], ["hint", "hintmaps"]])
    if (args[0].startsWith("--mode=")) {
        result.mode = args.shift().replace("--mode=", "")
    }
    if (!mode2maps.has(result.mode)) {
        result.configName = result.mode + "maps"
    } else {
        result.configName = mode2maps.get(result.mode)
    }

    const key = args.shift()
    // Convert key to internal representation
    result.key = mapstrToKeyseq(key)
        .map(k => k.toMapstr())
        .join("")

    result.excmd = args.join(" ")

    return result
}

/** Bind a sequence of keys to an excmd or view bound sequence.

    This is an easier-to-implement bodge while we work on vim-style maps.

    Examples:

        - `bind G fillcmdline tabopen google`
        - `bind D composite tabclose | tab #` -> close current tab and switch to most recent previous tab
        - `bind j scrollline 20`
        - `bind F hint -b`

    You can view binds by omitting the command line:

        - `bind j`
        - `bind k`

    You can bind to modifiers and special keys by enclosing them with angle brackets, for example `bind <C-\>z fullscreen`, `unbind <F1>` (a favourite of people who use TreeStyleTabs :) ), or `bind <Backspace> forward`.

    Modifiers are truncated to a single character, so Ctrl -> C, Alt -> A, and Shift -> S. Shift is a bit special as it is only required if Shift does not change the key inputted, e.g. `<S-ArrowDown>` is OK, but `<S-a>` should just be `A`.

    You can view all special key names here: https://developer.mozilla.org/en-US/docs/Web/API/KeyboardEvent/key/Key_Values

    Use [[composite]] if you want to execute multiple excmds. Use
    [[fillcmdline]] to put a string in the cmdline and focus the cmdline
    (otherwise the string is executed immediately).

    You can bind to other modes with `bind --mode={insert|ignore|normal|input|ex|hint} ...`, e.g, `bind --mode=insert emacs qall` (NB: unlike vim, all preceeding characters will not be input), or `bind --mode=hint <C-[> hint.reset`.

    A list of editor functions can be found
    [here](/static/docs/modules/_src_lib_editor_.html).

    See also:

        - [[unbind]]
        - [[reset]]
*/
//#background
export function bind(...args: string[]) {
    const args_obj = parse_bind_args(...args)
    let p = Promise.resolve()
    if (args_obj.excmd !== "") {
        for (let i = 0; i < args_obj.key.length; i++) {
            // Check if any initial subsequence of the key exists and will shadow the new binding
            const key_sub = args_obj.key.slice(0, i)
            if (config.getDynamic(args_obj.configName, key_sub)) {
                fillcmdline_notrail("# Warning: bind `" + key_sub + "` exists and will shadow `" + args_obj.key + "`. Try running `:unbind --mode=" + args_obj.mode + " " + key_sub + "`")
                break
            }
        }
        p = config.set(args_obj.configName, args_obj.key, args_obj.excmd)
    } else if (args_obj.key.length) {
        // Display the existing bind
        p = fillcmdline_notrail("#", args_obj.key, "=", config.getDynamic(args_obj.configName, args_obj.key))
    }
    return p
}

/**
 * Like [[bind]] but for a specific url pattern (also see [[seturl]]).
 *
 * @param pattern Mandatory. The regex pattern on which the binding should take effect.
 * @param mode Optional. The mode the binding should be in (e.g. normal, insert, ignore, input). Defaults to normal.
 * @param keys Mandatory. The keys that should be bound.
 * @param excmd Optional. Without it, will display what `keys` are bound to in `mode`.
 *
 */
//#background
export function bindurl(pattern: string, mode: string, keys: string, ...excmd: string[]) {
    const args_obj = parse_bind_args(mode, keys, ...excmd)
    let p = Promise.resolve()
    if (args_obj.excmd !== "") {
        p = config.setURL(pattern, args_obj.configName, args_obj.key, args_obj.excmd)
    } else if (args_obj.key.length) {
        // Display the existing bind
        p = fillcmdline_notrail("#", args_obj.key, "=", config.getURL(pattern, [args_obj.configName, args_obj.key]))
    }
    return p
}

/**
 *  Makes one key equivalent to another for the purposes of most of our parsers. Useful for international keyboard layouts.
 *
 *  e.g,
 *      keymap ę e
 *
 *  See `:help keytranslatemodes` to enable keymaps in modes other than normal mode.
 */
//#background
export function keymap(source: string, target: string) {
    set("keytranslatemap." + source, target)
}

/**
 * @hidden
 */
//#background
export function searchsetkeyword() {
    throw ":searchsetkeyword has been deprecated. Use `set searchurls.KEYWORD URL` instead."
}

/**
 * Validates arguments for set/seturl
 * @hidden
 */
function validateSetArgs(key: string, values: string[]) {
    const target: any[] = key.split(".")

    let value
    const file = Metadata.everything.getFile("src/lib/config.ts")
    const default_config = file.getClass("default_config")
    const md = default_config.getMember(target[0])
    if (md !== undefined) {
        const strval = values.join(" ")
        // Note: the conversion will throw if strval can't be converted to the right type
        if (md.type.kind === "object" && target.length > 1) {
            value = (md as any).type.convertMember(target.slice(1), strval)
        } else {
            value = md.type.convert(strval)
        }
    } else {
        // If we don't have metadata, fall back to the old way
        logger.warning("Could not fetch setting metadata. Falling back to type of current value.")
        const currentValue = config.get(...target)
        if (Array.isArray(currentValue)) {
            // Do nothing
        } else if (currentValue === undefined || typeof currentValue === "string") {
            value = values.join(" ")
        } else {
            throw "Unsupported setting type!"
        }
    }

    target.push(value)
    return target
}

/**
 * Usage: `seturl [pattern] key values`
 *
 * @param pattern The URL regex pattern the setting should be set for, e.g. `^https://en.wikipedia.org` or `/index.html`. Defaults to the current url if `values` is a single word.
 * @param key The name of the setting you want to set, e.g. `followpagepatterns.next`
 * @param values The value you wish for, e.g. `next`
 *
 * Example:
 * - `seturl .*\.fr followpagepatterns.next suivant`
 * - `seturl website.fr followpagepatterns.next next`
 *
 * When multiple patterns can apply to a same URL, the pattern that has the highest priority is used. You can set the priority of a pattern by using `:seturl pattern priority 10`. By default every pattern has a priority of 10.
 *
 * Note that the patterns a regex-like, not glob-like. This means that if you want to match everything, you need to use `.*` instead of `*`.
 */
//#content
export function seturl(pattern: string, key: string, ...values: string[]) {
    if (values.length === 0 && key) {
        values = [key]
        key = pattern
        pattern = window.location.href
    }

    if (!pattern || !key || !values.length) {
        throw "seturl syntax: [pattern] key value"
    }

    return config.setURL(pattern, ...validateSetArgs(key, values))
}

/** Set a key value pair in config.

    Use to set any string values found [here](/static/docs/classes/_src_lib_config_.default_config.html).

    e.g.
        set searchurls.google https://www.google.com/search?q=
        set logging.messaging info

    If no value is given, the value of the of the key will be displayed.

    See also: [[unset]]
*/
//#background
export function set(key: string, ...values: string[]) {
    if (!key) {
        throw "Key must be provided!"
    } else if (!values[0]) {
        return get(key)
    }

    if (key === "noiframeon") {
        const noiframes = config.get("noiframeon")
        // unset previous settings
        if (noiframes) noiframes.forEach(url => seturl(url, "noiframe", "false"))
        // store new settings
        values.forEach(url => seturl(url, "noiframe", "true"))
        // save as deprecated setting for compatibility
        config.set("noiframeon", values)
        throw "Warning: `noiframeon $url1 $url2` has been deprecated in favor of `:seturl $url1 noiframe true`. The right seturl calls have been made for you but from now on please use `:seturl`."
    }

    if (key === "csp" && values[0] === "clobber") {
        const msg = "#Error: Mozilla asked us to remove our csp-clobbering code. See https://github.com/tridactyl/tridactyl/issues/1800"
        fillcmdline_tmp(3000, msg)
        throw msg
    }

    return config.set(...validateSetArgs(key, values))
}

/** @hidden */
//#background_helper
const AUCMDS = ["DocStart", "DocLoad", "DocEnd", "TriStart", "TabEnter", "TabLeft", "FullscreenChange", "FullscreenEnter", "FullscreenLeft"]
/** Set autocmds to run when certain events happen.

 @param event Curently, 'TriStart', 'DocStart', 'DocLoad', 'DocEnd', 'TabEnter', 'TabLeft', 'FullscreenChange', 'FullscreenEnter', and 'FullscreenLeft' are supported

 @param url For DocStart, DocEnd, TabEnter, and TabLeft: a JavaScript regex (e.g. `www\.amazon\.co.*\`)

 We just use [URL.search](https://developer.mozilla.org/en-US/docs/Web/JavaScript/Reference/Global_Objects/String/search).

 For TriStart: A regular expression that matches the hostname of the computer
 the autocmd should be run on. This requires the native messenger to be
 installed, except for the ".*" regular expression which will always be
 triggered, even without the native messenger.

 @param excmd The excmd to run (use [[composite]] to run multiple commands)

*/
//#background
export function autocmd(event: string, url: string, ...excmd: string[]) {
    // rudimentary run time type checking
    // TODO: Decide on autocmd event names
    if (!AUCMDS.includes(event)) throw event + " is not a supported event."
    config.set("autocmds", event, url, excmd.join(" "))
}

/**
 * Automatically open a domain and all its subdomains in a specified container.
 *
<<<<<<< HEAD
 * For declaring containers that do not yet exist, consider using `auconscreatecontainer true` in your tridactylrc.
 * This allows tridactyl to automatically create containers from your autocontain directives. Note that they will be random icons and colors.
=======
 *  This function accepts a `-u` flag to treat the pattern as a URL rather than a domain.
 *  For example: `autocontain -u ^https?://[^/]*youtube\.com/ google` is equivalent to `autocontain youtube\.com google`
 *
 *  For declaring containers that do not yet exist, consider using `auconscreatecontainer true` in your tridactylrc.
 *  This allows tridactyl to automatically create containers from your autocontain directives. Note that they will be random icons and colors.
>>>>>>> f4ff5c8f
 *
 * __NB: This is an experimental feature, if you encounter issues please create an issue on GitHub.__
 *
<<<<<<< HEAD
 * The domain is passed through as a regular expression so there are a few gotchas to be aware of:
 * * Unescaped periods will match *anything*. `autocontain google.co.uk work` will match `google!co$uk`. Escape your periods or accept that you might get some false positives.
 * * You can use regex in your domain pattern. `autocontain google\,(co\.uk|com) work` will match either `google.co.uk` or `google.com`.
 *
 * This *should* now peacefully coexist with the Temporary Containers and Multi-Account Containers addons. Do not trust this claim. If a fight starts the participants will try to open infinite tabs. It is *strongly* recommended that you use a tridactylrc so that you can abort a sorceror's-apprentice scenario by killing firefox, commenting out all of autocontainer directives in your rc file, and restarting firefox to clean up the mess. There are a number of strange behaviors resulting from limited coordination between extensions. Redirects can be particularly surprising; for example, with `:autocontain will-redirect.example.org example` set and `will-redirect.example.org` redirecting to `redirected.example.org`, navigating to `will-redirect.example.org` will result in the new tab being in the `example` container under some conditions and in the `firefox-default` container under others.
 *
 * @param domain The domain which will trigger the autoContain directive. Includes all subdomains.
 * @param container The container to open the url in.
 *
=======
 *  The domain is passed through as a regular expression so there are a few gotchas to be aware of:
 *  * Unescaped periods will match *anything*. `autocontain google.co.uk work` will match `google!co$uk`. Escape your periods or accept that you might get some false positives.
 *  * You can use regex in your pattern. `autocontain google\.(co\.uk|com) work` will match either `google.co.uk` or `google.com`.
 *
 * This *should* now peacefully coexist with the Temporary Containers and Multi-Account Containers addons. Do not trust this claim. If a fight starts the participants will try to open infinite tabs. It is *strongly* recommended that you use a tridactylrc so that you can abort a sorceror's-apprentice scenario by killing firefox, commenting out all of autocontainer directives in your rc file, and restarting firefox to clean up the mess. There are a number of strange behaviors resulting from limited coordination between extensions. Redirects can be particularly surprising; for example, with `:autocontain will-redirect.example.org example` set and `will-redirect.example.org` redirecting to `redirected.example.org`, navigating to `will-redirect.example.org` will result in the new tab being in the `example` container under some conditions and in the `firefox-default` container under others.
 *
 *  @param args a regex pattern to match URLs followed by the container to open the URL in.
>>>>>>> f4ff5c8f
 */
//#background
export function autocontain(...args: string[]) {
    if (args.length === 0) throw new Error("Invalid autocontain arguments.")

    const urlMode = args[0] === "-u"
    if (urlMode) {
        args.splice(0, 1)
    }
    if (args.length !== 2) throw new Error("syntax: autocontain [-u] pattern container")

    let [pattern, container] = args

    if (!urlMode) {
        pattern = `^https?://[^/]*${pattern}/`
    }

    config.set("autocontain", pattern, container)
}

/** Remove autocmds
 @param event Curently, 'TriStart', 'DocStart', 'DocLoad', 'DocEnd', 'TabEnter', 'TabLeft', 'FullscreenChange', 'FullscreenEnter', and 'FullscreenLeft' are supported

 @param url For DocStart, DocEnd, TabEnter, and TabLeft: a fragment of the URL on which the events will trigger, or a JavaScript regex (e.g, `/www\.amazon\.co.*\/`)
*/
//#background
export function autocmddelete(event: string, url: string) {
    if (!AUCMDS.includes(event)) throw event + " is not a supported event."
    config.unset("autocmds", event, url)
}

/**
 *  Helper function to put Tridactyl into ignore mode on the provided URL.
 *
 *  Simply creates a DocStart [[autocmd]] that runs `mode ignore`.
 *
 *  Due to a Tridactyl bug, the only way to remove these rules once they are set is to delete all of your autocmds with `unset autocmds`.
 *
 *  If you're looking for a way to temporarily disable Tridactyl, this might be what you're looking for.
 *
 *  <!-- this should probably be moved to an ex alias once configuration has better help --!>
 *
 */
//#background
export function blacklistadd(url: string) {
    autocmd("DocStart", url, "mode ignore")
}

/** Unbind a sequence of keys so that they do nothing at all.

    See also:

        - [[bind]]
        - [[reset]]
*/
//#background
export async function unbind(...args: string[]) {
    const args_obj = parse_bind_args(...args)
    if (args_obj.excmd !== "") throw new Error("unbind syntax: `unbind key`")

    return config.set(args_obj.configName, args_obj.key, "")
}

/**
 * Unbind a sequence of keys you have set with [[bindurl]]. Note that this **kills** a bind, which means Tridactyl will pass it to the page on `pattern`. If instead you want to use the default setting again, use [[reseturl]].
 *
 * @param pattern a regex to match URLs on which the key should be unbound
 * @param mode Optional. The mode in which the key should be unbound. Defaults to normal.
 * @param keys The keybinding that should be unbound
 *
 * example: `unbindurl jupyter --mode=ignore I`
 *
 * This unbinds `I` in ignore mode on every website the URL of which contains `jupyter`, while keeping the binding active everywhere else.
 *
 * Also see [[bind]], [[bindurl]], [[seturl]], [[unbind]], [[unseturl]]
 */
//#background
export async function unbindurl(pattern: string, mode: string, keys: string) {
    const args_obj = parse_bind_args(mode, keys)

    return config.setURL(pattern, args_obj.configName, args_obj.key, "")
}

/**
 * Restores a sequence of keys to their default value.
 *
 * @param mode Optional. The mode the key should be reset in. Defaults to normal.
 * @param key The key that should be reset.
 *
 * See also:
 *  - [[bind]]
 *  - [[unbind]]
 */
//#background
export async function reset(mode: string, key: string) {
    const args_obj = parse_bind_args(mode, key)
    return config.unset(args_obj.configName, args_obj.key)
}

/**
 * Restores a sequence of keys to their value in the global config for a specific URL pattern.
 *
 * See also:
 *  - [[bind]]
 *  - [[unbind]]
 *  - [[reset]]
 *  - [[bindurl]]
 *  - [[unbindurl]]
 *  - [[seturl]]
 *  - [[unseturl]]
 */
//#background
export async function reseturl(pattern: string, mode: string, key: string) {
    const args_obj = parse_bind_args(mode, key)
    return config.unsetURL(pattern, args_obj.configName, args_obj.key)
}

/** Deletes various privacy-related items.

    The list of possible arguments can be found here:
    https://developer.mozilla.org/en-US/Add-ons/WebExtensions/API/browsingData/DataTypeSet

    Additional, tridactyl-specific arguments are:
    - commandline: Removes the in-memory commandline history.
    - tridactyllocal: Removes all tridactyl storage local to this machine. Use it with
        commandline if you want to delete your commandline history.
    - tridactylsync: Removes all tridactyl storage associated with your Firefox Account (i.e, all user configuration, by default).
    These arguments aren't affected by the timespan parameter.

    Timespan parameter:
    -t [0-9]+(m|h|d|w)

    Examples:

    - `sanitise all` -> Deletes everything
    - `sanitise history` -> Deletes all history
    - `sanitise commandline tridactyllocal tridactylsync` -> Deletes every bit of data Tridactyl holds
    - `sanitise cookies -t 3d` -> Deletes cookies that were set during the last three days.

*/
//#background
export async function sanitise(...args: string[]) {
    const flagpos = args.indexOf("-t")
    let since = {}
    // If the -t flag has been given and there is an arg after it
    if (flagpos > -1) {
        if (flagpos < args.length - 1) {
            const match = args[flagpos + 1].match("^([0-9])+(m|h|d|w)$")
            // If the arg of the flag matches Pentadactyl's sanitisetimespan format
            if (match !== null && match.length === 3) {
                // Compute the timespan in milliseconds and get a Date object
                let millis = parseInt(match[1], 10) * 1000
                switch (match[2]) {
                    case "w":
                        millis *= 7
                    case "d":
                        millis *= 24
                    case "h":
                        millis *= 60
                    case "m":
                        millis *= 60
                }
                since = { since: new Date().getTime() - millis }
            } else {
                throw new Error(":sanitise error: expected time format: ^([0-9])+(m|h|d|w)$, given format:" + args[flagpos + 1])
            }
        } else {
            throw new Error(":sanitise error: -t given but no following arguments")
        }
    }

    const dts = {
        cache: false,
        cookies: false,
        downloads: false,
        formData: false,
        history: false,
        localStorage: false,
        passwords: false,
        serviceWorkers: false,
        // These are Tridactyl-specific
        commandline: false,
        tridactyllocal: false,
        tridactylsync: false,
        /* When this one is activated, a lot of errors seem to pop up in
           the console. Keeping it disabled is probably a good idea.
        "pluginData": false,
         */
        /* These 3 are supported by Chrome and Opera but not by Firefox yet.
        "fileSystems": false,
        "indexedDB": false,
        "serverBoundCertificates": false,
         */
    }
    if (args.find(x => x === "all") !== undefined) {
        for (const attr in dts) dts[attr] = true
    } else {
        // We bother checking if dts[x] is false because
        // browser.browsingData.remove() is very strict on the format of the
        // object it expects
        args.forEach(x => {
            if (dts[x] === false) dts[x] = true
        })
    }
    // Tridactyl-specific items
    if (dts.commandline === true) state.cmdHistory = []
    delete dts.commandline
    if (dts.tridactyllocal === true) await browser.storage.local.clear()
    delete dts.tridactyllocal
    if (dts.tridactylsync === true) await browser.storage.sync.clear()
    delete dts.tridactylsync
    // Global items
    browser.browsingData.remove(since, dts)
}

/** Bind a quickmark for the current URL or space-separated list of URLs to a key on the keyboard.

    Afterwards use go[key], gn[key], or gw[key] to [[open]], [[tabopen]], or
    [[winopen]] the URL respectively.

    Example:
    - `quickmark m https://mail.google.com/mail/u/0/#inbox`

*/
//#background
export async function quickmark(key: string, ...addressarr: string[]) {
    // ensure we're binding to a single key
    if (key.length !== 1) {
        return
    }

    if (addressarr.length <= 1) {
        const address = addressarr.length === 0 ? (await activeTab()).url : addressarr[0]
        // Have to await these or they race!
        await bind("gn" + key, "tabopen", address)
        await bind("go" + key, "open", address)
        await bind("gw" + key, "winopen", address)
    } else {
        const compstring = addressarr.join(" | tabopen ")
        const compstringwin = addressarr.join(" | winopen ")
        await bind("gn" + key, "composite tabopen", compstring)
        await bind("go" + key, "composite open", compstring)
        await bind("gw" + key, "composite winopen", compstringwin)
    }
}

/** Puts the contents of config value with keys `keys` into the commandline and the background page console

    It's a bit rubbish, but we don't have a good way to provide feedback to the commandline yet.

    You can view the log entry in the browser console (Ctrl-Shift-j).

    For example, you might try `get nmaps` to see all of your current binds.
*/
//#background
export function get(...keys: string[]) {
    const target = keys.join(".").split(".")
    const value = config.getDynamic(...target)
    console.log(value)
    if (typeof value === "object") {
        fillcmdline_notrail(`# ${keys.join(".")} = ${JSON.stringify(value)}`)
    } else {
        fillcmdline_notrail(`# ${keys.join(".")} = ${value}`)
    }
}

/** Opens the current configuration in Firefox's native JSON viewer in the current tab.
 *
 * NB: Tridactyl cannot run on this page!
 *
 * @param key - The specific key you wish to view (e.g, nmaps), or `--default` or `--user` to view the default configuration, or your changes.
 *
 */
//#content
export function viewconfig(key?: string) {
    // # and white space don't agree with FF's JSON viewer.
    // Probably other symbols too.
    if (!key)
        window.location.href =
            "data:application/json," +
            JSON.stringify(config.get())
                .replace(/#/g, "%23")
                .replace(/ /g, "%20")
    // I think JS casts key to the string "undefined" if it isn't given.
    else if (key === "--default") {
        window.location.href =
            "data:application/json," +
            JSON.stringify(config.o(new config.default_config()))
                .replace(/#/g, "%23")
                .replace(/ /g, "%20")
    } else if (key === "--user") {
        window.location.href =
            "data:application/json," +
            JSON.stringify(config.USERCONFIG)
                .replace(/#/g, "%23")
                .replace(/ /g, "%20")
    }
    window.location.href =
        "data:application/json," +
        JSON.stringify(config.getDynamic(key))
            .replace(/#/g, "%23")
            .replace(/ /g, "%20")
    // base 64 encoding is a cleverer way of doing this, but it doesn't seem to work for the whole config.
    //window.location.href = "data:application/json;base64," + btoa(JSON.stringify(config.get()))
}

/**
 * Reset a site-specific setting.
 *
 * usage: `unseturl [pattern] key`
 *
 * @param pattern The pattern the setting should be unset on, e.g. `.*wiki.*`. Defaults to the current url.
 * @param key The key that should be unset.
 *
 * Example: `unseturl youtube.com gimode`
 *
 * Note that this removes a setting from the site-specific config, it doesn't "invert" it. This means that if you have a setting set to `false` in your global config and the same setting set to `false` in a site-specific setting, using `unseturl` will result in the setting still being set to `false`.
 *
 * Also note that `pattern` should match exactly the one that was used when using `seturl`.
 */
//#content
export function unseturl(pattern: string, key: string) {
    if (!key) {
        key = pattern
        pattern = window.location.href
    }
    config.unsetURL(pattern, key.split("."))
}

/**
 * Reset a config setting to default
 */
//#background
export function unset(...keys: string[]) {
    const target = keys.join(".").split(".")
    if (target === undefined) throw "You must define a target!"
    config.unset(...target)
}

// }}}

// {{{ HINTMODE

/** Hint a page.

    @param option
        - -t open in a new foreground tab
        - -b open in background
        - -y copy (yank) link's target to clipboard
        - -p copy an element's text to the clipboard
        - -P copy an element's title/alt text to the clipboard
        - -r read an element's text with text-to-speech
        - -i view an image
        - -I view an image in a new tab
        - -k delete an element from the page
        - -s save (download) the linked resource
        - -S save the linked image
        - -a save-as the linked resource
        - -A save-as the linked image
        - -; focus an element
        - -# yank an element's anchor URL to clipboard
        - -c [selector] hint links that match the css selector
          - `bind ;c hint -c [class*="expand"],[class="togg"]` works particularly well on reddit and HN
        - -f [text] hint links and inputs that display the given text
          - `bind <c-e> hint -f Edit`
        - -fr [text] use RegExp to hint the links and inputs
        - -w open in new window
        - -wp open in new private window
        - -z scroll an element to the top of the viewport
        - `-pipe selector key` e.g, `-pipe a href` returns the key. Only makes sense with `composite`, e.g, `composite hint -pipe * textContent | yank`. If you don't select a hint (i.e. press <Esc>), will return an empty string.
        - `-W excmd...` append hint href to excmd and execute, e.g, `hint -W mpvsafe` to open YouTube videos. NB: appending to bare [[exclaim]] is dangerous - see `get exaliases.mpvsafe` for an example of how to to it safely.
        - -q* quick (or rapid) hints mode. Stay in hint mode until you press <Esc>, e.g. `:hint -qb` to open multiple hints in the background or `:hint -qW excmd` to execute excmd once for each hint. This will return an array containing all elements or the result of executed functions (e.g. `hint -qpipe a href` will return an array of links).
        - -J* disable javascript hints. Don't generate hints related to javascript events. This is particularly useful when used with the `-c` option when you want to generate only hints for the specified css selectors. Also useful on sites with plenty of useless javascript elements such as google.com
          - For example, use `bind ;jg hint -Jc .rc > .r > a` on google.com to generate hints only for clickable search results of a given query
        - -br deprecated, use `-qb` instead

    Excepting the custom selector mode and background hint mode, each of these hint modes is available by default as `;<option character>`, so e.g. `;y` to yank a link's target; `;g<option character>` starts rapid hint mode for all modes where it makes sense, and some others.

    To open a hint in the background, the default bind is `F`.

    Ex-commands available exclusively in hint mode are listed [here](/static/docs/modules/_src_content_hinting_.html)

    Related settings:
        - "hintchars": "hjklasdfgyuiopqwertnmzxcvb"
        - "hintfiltermode": "simple" | "vimperator" | "vimperator-reflow"
        - "relatedopenpos": "related" | "next" | "last"
        - "hintuppercase": "true" | "false"
        - "hintnames": "short" | "uniform" | "numeric"

          With "short" names, Tridactyl will generate short hints that
          are never prefixes of each other. With "uniform", Tridactyl
          will generate hints of uniform length. In either case, the
          hints are generated from the set in "hintchars".

          With "numeric" names, hints are always assigned using
          sequential integers, and "hintchars" is ignored. This has the
          disadvantage that some hints are prefixes of others (and you
          need to hit space or enter to select such a hint). But it has
          the advantage that the hints tend to be more predictable
          (e.g., a news site will have the same hints for its
          boilerplate each time you visit it, even if the number of
          links in the main body changes).
*/
//#content
export async function hint(option?: string, selectors?: string, ...rest: string[]): Promise<any> {
    if (!option) option = ""

    if (option === "-br") option = "-qb"

    // extract flags
    // Note: we need to process 'pipe' separately because it could be interpreted as -p -i -e otherwise
    const pipeIndex = option.indexOf("pipe")
    if (pipeIndex >= 0) {
        option = option.slice(0, pipeIndex) + option.slice(pipeIndex + 1)
    }

    const options = new Set(option.length ? option.slice(1).split("") : [])
    const rapid = options.delete("q")
    const jshints = !options.delete("J")
    const withSelectors = options.delete("c")

    option = "-" + Array.from(options).join("")
    if (pipeIndex >= 0) {
        option = "-pipe"
    }

    let selectHints
    const hintTabOpen = async (href, active = !rapid) => {
        const containerId = await activeTabContainerId()
        if (containerId) {
            return openInNewTab(href, {
                active,
                related: true,
                cookieStoreId: containerId,
            })
        } else {
            return openInNewTab(href, {
                active,
                related: true,
            })
        }
    }

    switch (option) {
        case "-f": // Filter links by text
        case "-fr": // Filter links by regex
            let match: string | RegExp
            match = [selectors, ...rest].join(" ")
            if (option == "-fr") {
                match = new RegExp(match)
            }
            selectHints = hinting.pipe_elements(
                hinting.hintByText(match),
                elem => {
                    DOM.simulateClick(elem as HTMLElement)
                    return elem
                },
                rapid,
            )
            break
        case "-b": // Open in background
        case "-t": // Open in foreground
            selectHints = hinting.pipe(
                withSelectors ? [selectors, ...rest].join(" ") : DOM.HINTTAGS_selectors,
                async link => {
                    link.focus()
                    if (link.href) {
                        hintTabOpen(link.href, option === "-t").catch(() => DOM.simulateClick(link))
                    } else {
                        DOM.simulateClick(link)
                    }
                    return link
                },
                rapid,
                jshints,
            )
            break

        case "-y":
            // Yank link
            selectHints = hinting.pipe(
                DOM.HINTTAGS_selectors,
                elem => {
                    // /!\ Warning: This is racy! This can easily be fixed by adding an await but do we want this? yank can be pretty slow, especially with yankto=selection
                    run_exstr("yank " + elem.href)
                    return elem
                },
                rapid,
                jshints,
            )
            break

        case "-p":
            // Yank text content
            selectHints = hinting.pipe_elements(
                DOM.elementsWithText(),
                elem => {
                    // /!\ Warning: This is racy! This can easily be fixed by adding an await but do we want this? yank can be pretty slow, especially with yankto=selection
                    yank(elem.textContent)
                    return elem
                },
                rapid,
            )
            break

        case "-P":
            // Yank link alt text
            // ???: Neither anchors nor links posses an "alt" attribute. I'm assuming that the person who wrote this code also wanted to select the alt text of images
            // https://developer.mozilla.org/en-US/docs/Web/HTML/Element/a
            // https://developer.mozilla.org/en-US/docs/Web/HTML/Element/link
            selectHints = hinting.pipe_elements(
                DOM.getElemsBySelector("[title], [alt]", [DOM.isVisible]),
                link => {
                    // /!\ Warning: This is racy! This can easily be fixed by adding an await but do we want this? yank can be pretty slow, especially with yankto=selection
                    run_exstr("yank " + (link.title ? link.title : link.alt))
                    return link
                },
                rapid,
            )
            break

        case "-#":
            // Yank anchor
            selectHints = hinting.pipe_elements(
                DOM.anchors(),
                link => {
                    const anchorUrl = new URL(window.location.href)
                    // ???: What purpose does selecting elements with a name attribute have? Selecting values that only have meaning in forms doesn't seem very useful.
                    // https://developer.mozilla.org/en-US/docs/Web/HTML/Attributes
                    anchorUrl.hash = link.id || link.name
                    // /!\ Warning: This is racy! This can easily be fixed by adding an await but do we want this? yank can be pretty slow, especially with yankto=selection
                    run_exstr("yank " + anchorUrl.href)
                    return link
                },
                rapid,
            )
            break

        case "-W":
            selectHints = hinting.pipe(
                DOM.HINTTAGS_selectors,
                elem => {
                    // /!\ RACY RACY RACY!
                    run_exstr(selectors + " " + rest.join(" ") + " " + elem)
                    return elem
                },
                rapid,
                jshints,
            )
            break

        case "-pipe":
            selectHints = hinting.pipe(
                selectors,
                elem => elem[rest.join(" ")],
                rapid,
                jshints,
            )
            break

        case "-i":
            selectHints = hinting.pipe_elements(
                hinting.hintableImages(),
                elem => {
                    open(new URL(elem.getAttribute("src"), window.location.href).href)
                    return elem
                },
                rapid,
            )
            break

        case "-I":
            selectHints = hinting.pipe_elements(
                hinting.hintableImages(),
                async elem => {
                    await hintTabOpen(new URL(elem.getAttribute("src"), window.location.href).href)
                    return elem
                },
                rapid,
            )
            break

        case "-k":
            selectHints = hinting.pipe_elements(
                hinting.killables(),
                elem => {
                    elem.remove()
                    return elem
                },
                rapid,
            )
            break

        case "-s":
        case "-a":
        case "-S":
        case "-A":
            let elems = []
            // s: don't ask the user where to save the file
            // a: ask the user where to save the file
            let saveAs = true
            if (option[1].toLowerCase() === "s") saveAs = false
            // Lowercase: anchors
            // Uppercase: images
            let attr = "href"
            if (option[1].toLowerCase() === option[1]) {
                attr = "href"
                elems = hinting.saveableElements()
            } else {
                attr = "src"
                elems = hinting.hintableImages()
            }
            selectHints = hinting.pipe_elements(
                elems,
                elem => {
                    Messaging.message("download_background", "downloadUrl", [new URL(elem[attr], window.location.href).href, saveAs])
                    return elem
                },
                rapid,
            )
            break

        case "-;":
            selectHints = hinting.pipe_elements(
                hinting.hintables(selectors),
                elem => {
                    elem.focus()
                    return elem
                },
                rapid,
            )
            break

        case "-r":
            selectHints = hinting.pipe_elements(
                DOM.elementsWithText(),
                elem => {
                    TTS.readText(elem.textContent)
                    return elem
                },
                rapid,
            )
            break

        case "-w":
            selectHints = hinting.pipe_elements(
                hinting.hintables(),
                elem => {
                    elem.focus()
                    if (elem.href) openInNewWindow({ url: new URL(elem.href, window.location.href).href })
                    else DOM.simulateClick(elem)
                    return elem
                },
                rapid,
            )
            break

        case "-wp":
            selectHints = hinting.pipe_elements(
                hinting.hintables(),
                elem => {
                    elem.focus()
                    if (elem.href) return openInNewWindow({ url: elem.href, incognito: true })
                },
                rapid,
            )
            break

        case "-z":
            selectHints = hinting.pipe_elements(
                DOM.elementsWithText(),
                elem => {
                    elem.scrollIntoView(true)
                    return elem
                },
                rapid,
            )
            break

        default:
            selectHints = hinting.pipe(
                withSelectors ? [selectors, ...rest].join(" ") : DOM.HINTTAGS_selectors,
                elem => {
                    DOM.simulateClick(elem as HTMLElement)
                    return elem
                },
                rapid,
                jshints,
            )
    }

    return selectHints
}

// how 2 crash pc
////#content
//export async function rapid(...commands: string[]){
//    while(true){
//        await run_exstr(...commands)
//    }
//}

/**
 * Perform rot13.
 *
 * Transforms all text nodes in the current tab via rot13. Only characters in
 * the ASCII range are considered.
 *
 * @param n number of characters to shift.
 */
//#content
export function rot13(n: number) {
    if (n === undefined) n = 13
    const body = document.createTreeWalker(document.body, NodeFilter.SHOW_TEXT, { acceptNode: node => NodeFilter.FILTER_ACCEPT })

    while (body.nextNode()) {
        const t = body.currentNode.textContent
        body.currentNode.textContent = rot13_helper(t, n)
    }
}
/**
 * Hacky ex string parser.
 *
 * Use it for fire-and-forget running of background commands in content.
 */
//#content
export function run_exstr(...commands: string[]) {
    return Messaging.message("controller_background", "acceptExCmd", commands)
}

// }}}

// {{{ GOBBLE mode

/** Initialize gobble mode.

    It will read `nChars` input keys, append them to `endCmd` and execute that
    string.

*/
//#content
export async function gobble(nChars: number, endCmd: string) {
    gobbleMode.init(nChars, endCmd)
}

// }}}

// {{{TEXT TO SPEECH

/**
 * Read text content of elements matching the given selector
 *
 * @param selector the selector to match elements
 */
//#content_helper
function tssReadFromCss(selector: string): void {
    const elems = DOM.getElemsBySelector(selector, [])

    elems.forEach(e => {
        TTS.readText(e.textContent)
    })
}

/**
 * Read the given text using the browser's text to speech functionality and
 * the settings currently set
 *
 * @param mode      the command mode
 *                      -t read the following args as text
 *                      -c read the content of elements matching the selector
 */
//#content
export async function ttsread(mode: "-t" | "-c", ...args: string[]) {
    if (mode === "-t") {
        // really should quote args, but for now, join
        TTS.readText(args.join(" "))
    } else if (mode === "-c") {
        if (args.length > 0) {
            tssReadFromCss(args[0])
        } else {
            throw "Error: no CSS selector supplied"
        }
    } else {
        throw "Unknown mode for ttsread command: " + mode
    }
}

/**
 * Show a list of the voices available to the TTS system. These can be
 * set in the config using `ttsvoice`
 */
//#background
export async function ttsvoices() {
    const voices = TTS.listVoices()
    voices.sort()
    // need a better way to show this to the user
    fillcmdline_notrail("#", voices.join(", "))
}

/**
 * Cancel current reading and clear pending queue
 *
 * Arguments:
 *   - stop:    cancel current and pending utterances
 */
//#content
export async function ttscontrol(action: string) {
    // only pause seems to be working, so only provide access to that
    // to avoid exposing users to things that won't work
    if (action !== "stop") {
        throw new Error("Unknown text-to-speech action: " + action)
    }

    TTS.doAction(action as TTS.Action)
}

//}}}

// {{{ PERFORMANCE LOGGING

/**
 * Build a set of FilterConfigs from a list of human-input filter
 * specs.
 *
 * @hidden
 */
//#background_helper
export function buildFilterConfigs(filters: string[]): Perf.StatsFilterConfig[] {
    return filters.map(
        (filter: string): Perf.StatsFilterConfig => {
            if (filter.endsWith("/")) {
                return { kind: "ownerName", ownerName: filter.slice(0, -1) }
            } else if (filter === ":start") {
                return { kind: "eventType", eventType: "start" }
            } else if (filter === ":end") {
                return { kind: "eventType", eventType: "end" }
            } else if (filter === ":measure") {
                return { kind: "eventType", eventType: "measure" }
            } else {
                return { kind: "functionName", functionName: name }
            }
        },
    )
}

/**
 * Dump the raw json for our performance counters. Filters with
 * trailing slashes are class names, :start | :end | :measure specify
 * what type of sample to pass through, and all others are function
 * names. All filters must match for a sample to be dumped.
 *
 * Tridactyl does not collect performance information by default. To
 * get this data you'll have to set the configuration option
 * `perfcounters` to `"true"`. You may also want to examine the value
 * of `perfsamples`.
 */
//#background
export async function perfdump(...filters: string[]) {
    const filterconfigs = buildFilterConfigs(filters)
    const entries = window.tri.statsLogger.getEntries(...filterconfigs)
    console.log(filterconfigs)
    open("data:application/json;charset=UTF-8," + JSON.stringify(entries))
}

/**
 * Pretty-print a histogram of execution durations for you. Arguments
 * are as above, with the addition that this automatically filters to
 * counter samples of type :measure.
 *
 * Note that this will display its output by opening a data: url with
 * text in the place of your current tab.
 */
//#background
export async function perfhistogram(...filters: string[]) {
    const filterconfigs = buildFilterConfigs(filters)
    filterconfigs.push({ kind: "eventType", eventType: "measure" })
    const entries = window.tri.statsLogger.getEntries(...filterconfigs)
    if (entries.length === 0) {
        fillcmdline_tmp(3000, "perfhistogram: No samples found.")
        return
    }
    const histogram = Perf.renderStatsHistogram(entries)
    console.log(histogram)
    open("data:text/plain;charset=UTF-8;base64," + btoa(histogram))
}

// }}}

// unsupported on android
/**
 * Add or remove a bookmark.
 *
 * Optionally, you may give the bookmark a title. If no URL is given, a bookmark is added for the current page.
 *
 * If a bookmark already exists for the URL, it is removed, even if a title is given.
 *
 * Does not support creation of folders: you'll need to use the Firefox menus for that.
 *
 * @param titlearr Title for the bookmark (can include spaces but not forward slashes, as these are interpreted as folders). If you want to put the bookmark in a folder, you can:
 *  - Specify it exactly: `/Bookmarks Menu/Mozilla Firefox/My New Bookmark Title`
 *  - Specify it by a subset: `Firefox/My New Bookmark Title`
 *  - and leave out the title if you want: `Firefox/`
 */
//#background
export async function bmark(url?: string, ...titlearr: string[]) {
    const auto_url = url == undefined
    url =
        url === undefined
            ? (await activeTab()).url
            : (_ => {
                  try {
                      return new URL(url).href
                  } catch (e) {
                      return new URL("http://" + url).href
                  }
              })()
    let title = titlearr.join(" ")
    // if titlearr is given and we have duplicates, we probably want to give an error here.
    const dupbmarks = await browser.bookmarks.search({ url })
    dupbmarks.forEach(bookmark => browser.bookmarks.remove(bookmark.id))
    if (dupbmarks.length !== 0) return
    const path = title.substring(0, title.lastIndexOf("/") + 1)
    // if title is blank, get it from the current page.
    // technically could race condition if someone switched tabs REALLY quick after
    // bookmarking, but too unlikely to bother with for now
    if (title == "" && auto_url) {
        //retrieve title from current tab
        title = (await activeTab()).title
    }

    if (path != "") {
        const tree = (await browser.bookmarks.getTree())[0] // Why would getTree return a tree? Obviously it returns an array of unit length.
        // I hate recursion.
        const treeClimber = (tree, treestr) => {
            if (tree.type !== "folder") return {}
            treestr += tree.title + "/"
            if (!("children" in tree) || tree.children.length === 0) return [{ path: treestr, id: tree.id }]
            return [{ path: treestr, id: tree.id }, tree.children.map(child => treeClimber(child, treestr))]
        }
        const treeClimberResult = treeClimber(tree, "")
        let validpaths = []
        if (treeClimberResult instanceof Array) validpaths = treeClimberResult.flat(Infinity).filter(x => "path" in x)
        title = title.substring(title.lastIndexOf("/") + 1)
        let pathobj = validpaths.find(p => p.path === path)
        // If strict look doesn't find it, be a bit gentler
        if (pathobj === undefined) pathobj = validpaths.find(p => p.path.includes(path))
        //technically an initial title string like `Firefox/` can give us a blank title
        //once we remove the path, so let's fix that
        if (title == "" && auto_url) {
            //retrieve title from current tab
            const currTitle = (await activeTab()).title
            title = currTitle
        }

        if (pathobj !== undefined) {
            browser.bookmarks.create({ url, title, parentId: pathobj.id })
            return
        } // otherwise, give the user an error, probably with [v.path for v in validpaths]
    }

    browser.bookmarks.create({ url, title })
}

//#background
export async function echo(...str: string[]) {
    return str.join(" ")
}

/**
 * Lets you execute JavaScript in the page context. If you want to get the result back, use `composite js ... | fillcmdline`
 *
 * Some of Tridactyl's functions are accessible here via the `tri` object. Just do `console.log(tri)` in the web console on the new tab page to see what's available.
 *
 * If you want to pipe an argument to `js`, you need to use the "-p" flag and then use the JS_ARG global variable, e.g:
 *
 * `composite get_current_url | js -p alert(JS_ARG)`
 */
/* tslint:disable:no-identical-functions */
//#content
export async function js(...str: string[]) {
    if (str[0].startsWith("-p")) {
        /* tslint:disable:no-unused-declaration */
        /* tslint:disable:no-dead-store */
        const JS_ARG = str[str.length - 1]
        return eval(str.slice(1, -1).join(" "))
    } else {
        return eval(str.join(" "))
    }
}

/**
 * Lets you execute JavaScript in the background context. All the help from [[js]] applies. Gives you a different `tri` object.
 */
/* tslint:disable:no-identical-functions */
//#background
export async function jsb(...str: string[]) {
    if (str[0].startsWith("-p")) {
        /* tslint:disable:no-unused-declaration */
        /* tslint:disable:no-dead-store */
        const JS_ARG = str[str.length - 1]
        return eval(str.slice(1, -1).join(" "))
    } else {
        return eval(str.join(" "))
    }
}

/**
 * Opens a new tab the url of which is "https://github.com/tridactyl/tridactyl/issues/new" and automatically fill add tridactyl, firefox and os version to the issue.
 */
//#content
export async function issue() {
    const newIssueUrl = "https://github.com/tridactyl/tridactyl/issues/new"
    if (window.location.href !== newIssueUrl) {
        return tabopen(newIssueUrl)
    }
    const textarea = document.getElementById("issue_body")
    if (!(textarea instanceof HTMLTextAreaElement)) {
        logger.warning("issue(): Couldn't find textarea element in github issue page.")
        return
    }
    let template = await fetch(browser.runtime.getURL("issue_template.md"))
        .then(resp => resp.body.getReader())
        .then(reader => reader.read())
        .then(r => new TextDecoder("utf-8").decode(r.value))
    if (textarea.value !== template) {
        logger.debug("issue(): Textarea value differs from template, exiting early.")
        return
    }
    const platform = await browserBg.runtime.getPlatformInfo()
    // Remove the bit asking the user
    template = template.replace("*   Operating system:\n", "")
    // Add this piece of information to the top of the template
    template = `Operating system: ${platform.os}\n` + template

    const info = await browserBg.runtime.getBrowserInfo()
    template = template.replace("*   Firefox version (Top right menu > Help > About Firefox):\n\n", "")
    template = `Firefox version: ${info.vendor} ${info.name} ${info.version}\n` + template

    template = template.replace("*   Tridactyl version (`:version`):\n\n", "")
    template = `Tridactyl version: ${TRI_VERSION}\n` + template

    textarea.value = template
}

/**
 * Checks if there are any stable updates available for Tridactyl.
 *
 * Related settings:
 *
 * - `update.nag = true | false` - checks for updates on Tridactyl start.
 * - `update.nagwait = 7` - waits 7 days before nagging you to update.
 * - `update.checkintervalsecs = 86400` - waits 24 hours between checking for an update.
 *
 */
//#background
export async function updatecheck(source: "manual" | "auto_polite" | "auto_impolite" = "manual") {
    const forceCheck = source == "manual"
    const highestKnownVersion = await Updates.getLatestVersion(forceCheck)
    if (!highestKnownVersion) {
        return false
    }

    if (!Updates.shouldNagForVersion(highestKnownVersion)) {
        if (source == "manual") {
            fillcmdline_tmp(30000, "You're up to date! Tridactyl version " + highestKnownVersion.version + ".")
        }
        return false
    }

    const notify = () => {
        fillcmdline_tmp(30000, "Tridactyl " + highestKnownVersion.version + " is available (you're on " + Updates.getInstalledVersion() + "). Visit about:addons, right click Tridactyl, click 'Find Updates'. Restart Firefox once it has downloaded.")
    }

    // A bit verbose, but I figured it was important to have the logic
    // right when it comes to automatically nagging users about the
    // version they're on.
    if (source == "manual") {
        notify()
    } else if (source == "auto_impolite") {
        logger.debug("Impolitely nagging user to update. Installed, latest: ", Updates.getInstalledVersion(), highestKnownVersion)
        notify()
        Updates.updateLatestNaggedVersion(highestKnownVersion)
    } else if (source == "auto_polite" && !Updates.naggedForVersion(highestKnownVersion)) {
        logger.debug("Politely nagging user to update. Installed, latest: ", Updates.getInstalledVersion(), highestKnownVersion)
        notify()
        Updates.updateLatestNaggedVersion(highestKnownVersion)
    }
}

/**
 * Feed some keys to Tridactyl's parser. E.g. `keyfeed jkjkjkjkjkjkjkjkjkjkjkjkjkjkjkjkjkjkjkjkjkjjkj`.
 *
 * NB:
 *
 * - Does _not_ function like Vim's noremap - `bind j keyfeed j` will cause an infinite loop.
 * - Doesn't work in exmode - i.e. `keyfeed t<CR>` won't work.
 *
 */
//#content
export async function keyfeed(mapstr: string) {
    const keyseq = mapstrToKeyseq(mapstr)
    for (const k of keyseq) {
        KEY_MUNCHER.next(k)
        await sleep(10)
    }
}

/**  Open a welcome page on first install.
 *
 * @hidden
 */
//#background_helper
browser.runtime.onInstalled.addListener(details => {
    if (details.reason === "install") tutor("newtab")
    else if ((details as any).temporary !== true && details.reason === "update") updatenative(false)
    // could add elif "update" and show a changelog. Hide it behind a setting to make it less annoying?
})

/** Opens optionsUrl for the selected extension in a popup window.
 *
 * NB: Tridactyl cannot run on this page!
 */
//#background
export async function extoptions(...optionNameArgs: string[]) {
    const optionName = optionNameArgs.join(" ")
    const extensions = await Extensions.listExtensions()
    const selectedExtension = extensions.find(ext => ext.name === optionName)
    return winopen("-popup", selectedExtension.optionsUrl)
}

// vim: tabstop=4 shiftwidth=4 expandtab<|MERGE_RESOLUTION|>--- conflicted
+++ resolved
@@ -3319,38 +3319,21 @@
 /**
  * Automatically open a domain and all its subdomains in a specified container.
  *
-<<<<<<< HEAD
+ * This function accepts a `-u` flag to treat the pattern as a URL rather than a domain.
+ * For example: `autocontain -u ^https?://[^/]*youtube\.com/ google` is equivalent to `autocontain youtube\.com google`
+ *
  * For declaring containers that do not yet exist, consider using `auconscreatecontainer true` in your tridactylrc.
  * This allows tridactyl to automatically create containers from your autocontain directives. Note that they will be random icons and colors.
-=======
- *  This function accepts a `-u` flag to treat the pattern as a URL rather than a domain.
- *  For example: `autocontain -u ^https?://[^/]*youtube\.com/ google` is equivalent to `autocontain youtube\.com google`
- *
- *  For declaring containers that do not yet exist, consider using `auconscreatecontainer true` in your tridactylrc.
- *  This allows tridactyl to automatically create containers from your autocontain directives. Note that they will be random icons and colors.
->>>>>>> f4ff5c8f
  *
  * __NB: This is an experimental feature, if you encounter issues please create an issue on GitHub.__
  *
-<<<<<<< HEAD
  * The domain is passed through as a regular expression so there are a few gotchas to be aware of:
  * * Unescaped periods will match *anything*. `autocontain google.co.uk work` will match `google!co$uk`. Escape your periods or accept that you might get some false positives.
- * * You can use regex in your domain pattern. `autocontain google\,(co\.uk|com) work` will match either `google.co.uk` or `google.com`.
+ * * You can use regex in your pattern. `autocontain google\.(co\.uk|com) work` will match either `google.co.uk` or `google.com`.
  *
  * This *should* now peacefully coexist with the Temporary Containers and Multi-Account Containers addons. Do not trust this claim. If a fight starts the participants will try to open infinite tabs. It is *strongly* recommended that you use a tridactylrc so that you can abort a sorceror's-apprentice scenario by killing firefox, commenting out all of autocontainer directives in your rc file, and restarting firefox to clean up the mess. There are a number of strange behaviors resulting from limited coordination between extensions. Redirects can be particularly surprising; for example, with `:autocontain will-redirect.example.org example` set and `will-redirect.example.org` redirecting to `redirected.example.org`, navigating to `will-redirect.example.org` will result in the new tab being in the `example` container under some conditions and in the `firefox-default` container under others.
  *
- * @param domain The domain which will trigger the autoContain directive. Includes all subdomains.
- * @param container The container to open the url in.
- *
-=======
- *  The domain is passed through as a regular expression so there are a few gotchas to be aware of:
- *  * Unescaped periods will match *anything*. `autocontain google.co.uk work` will match `google!co$uk`. Escape your periods or accept that you might get some false positives.
- *  * You can use regex in your pattern. `autocontain google\.(co\.uk|com) work` will match either `google.co.uk` or `google.com`.
- *
- * This *should* now peacefully coexist with the Temporary Containers and Multi-Account Containers addons. Do not trust this claim. If a fight starts the participants will try to open infinite tabs. It is *strongly* recommended that you use a tridactylrc so that you can abort a sorceror's-apprentice scenario by killing firefox, commenting out all of autocontainer directives in your rc file, and restarting firefox to clean up the mess. There are a number of strange behaviors resulting from limited coordination between extensions. Redirects can be particularly surprising; for example, with `:autocontain will-redirect.example.org example` set and `will-redirect.example.org` redirecting to `redirected.example.org`, navigating to `will-redirect.example.org` will result in the new tab being in the `example` container under some conditions and in the `firefox-default` container under others.
- *
- *  @param args a regex pattern to match URLs followed by the container to open the URL in.
->>>>>>> f4ff5c8f
+ * @param args a regex pattern to match URLs followed by the container to open the URL in.
  */
 //#background
 export function autocontain(...args: string[]) {
