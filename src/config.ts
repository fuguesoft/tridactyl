// Sketch
//
// Need an easy way of getting and setting settings
// If a setting is not set, the default should probably be returned.
// That probably means that binds etc. should be per-key?
//
// We should probably store all settings in memory, and only load from storage on startup and when we set it
//
// Really, we'd like a way of just letting things use the variables
//

const CONFIGNAME = "userconfig"
const WAITERS = []
let INITIALISED = false

// make a naked object
function o(object){
    return Object.assign(Object.create(null),object)
}

// "Import" is a reserved word so this will have to do
function schlepp(settings){
    Object.assign(USERCONFIG,settings)
}

// TODO: have list of possibilities for settings, e.g. hintmode: reverse | normal
let USERCONFIG = o({})
const DEFAULTS = o({
    "version": "0.0",
    "nmaps": o({
        "o": "fillcmdline open",
        "O": "current_url open",
        "w": "fillcmdline winopen",
        "W": "current_url winopen",
        "t": "fillcmdline tabopen",
        "]]": "followpage next",
        "[[": "followpage prev",
        "[c": "urlincrement -1",
        "]c": "urlincrement 1",
        "T": "current_url tabopen",
        "yy": "clipboard yank",
        "ys": "clipboard yankshort",
        "yc": "clipboard yankcanon",
        "gh": "home",
        "gH": "home true",
        "p": "clipboard open",
        "P": "clipboard tabopen",
        "j": "scrollline 10",
        "k": "scrollline -10",
        "h": "scrollpx -50",
        "l": "scrollpx 50",
        "G": "scrollto 100",
        "gg": "scrollto 0",
        "$": "scrollto 100 x",
        // "0": "scrollto 0 x", // will get interpreted as a count
        "^": "scrollto 0 x",
        "H": "back",
        "L": "forward",
        "d": "tabclose",
        "u": "undo",
        "r": "reload",
        "R": "reloadhard",
        "gi": "focusinput -l",
        "gt": "tabnext_gt",
        "gT": "tabprev",
        "g^": "tabfirst",
        "g$": "tablast",
        "gr": "reader",
        "gu": "urlparent",
        "gU": "urlroot",
        ":": "fillcmdline",
        "s": "fillcmdline open search",
        "S": "fillcmdline tabopen search",
        "M": "gobble 1 quickmark",
        // "B": "fillcmdline bufferall",
        "b": "fillcmdline buffer",
        "ZZ": "qall",
        "f": "hint",
        "F": "hint -b",
        ";i": "hint -i",
        ";I": "hint -I",
        ";k": "hint -k",
        ";y": "hint -y",
        ";p": "hint -p",
        ";r": "hint -r",
        ";s": "hint -s",
        ";S": "hint -S",
        ";a": "hint -a",
        ";A": "hint -A",
        ";;": "hint -;",
        ";#": "hint -#",
        "I": "mode ignore",
        "a": "current_url bmark",
        "A": "bmark",
        "zi": "zoom 0.1 true",
        "zo": "zoom -0.1 true",
        "zz": "zoom 1",
        ".": "repeat",
    }),
    "autocmds": o({
        "DocStart": o({
            "addons.mozilla.org": "mode ignore"
        }),
    }),
    "exaliases": o({
        "alias": "command",
        "au": "autocmd",
        "b": "buffer",
        "o": "open",
        "w": "winopen",
        "t": "tabopen",
        "tn": "tabnext_gt",
        "bn": "tabnext_gt",
        "tnext": "tabnext_gt",
        "bnext": "tabnext_gt",
        "tp": "tabprev",
        "tN": "tabprev",
        "bp": "tabprev",
        "bN": "tabprev",
        "tprev": "tabprev",
        "bprev": "tabprev",
        "bfirst": "tabfirst",
        "blast": "tablast",
        "tfirst": "tabfirst",
        "tlast": "tablast",
        "bd": "tabclose",
        "bdelete": "tabclose",
    }),
    followpagepatterns: o({
        next: "^(next|newer)\\b|»|>>",
        prev: "^(prev(ious)?|older)\\b|«|<<",
    }),
    "searchengine": "google",
    "searchurls": o({
        "google":"https://www.google.com/search?q=",
        "scholar":"https://scholar.google.com/scholar?q=",
        "googleuk":"https://www.google.co.uk/search?q=",
        "bing":"https://www.bing.com/search?q=",
        "duckduckgo":"https://duckduckgo.com/?q=",
        "yahoo":"https://search.yahoo.com/search?p=",
        "twitter":"https://twitter.com/search?q=",
        "wikipedia":"https://en.wikipedia.org/wiki/Special:Search/",
        "youtube":"https://www.youtube.com/results?search_query=",
        "amazon":"https://www.amazon.com/s/ref=nb_sb_noss?url=search-alias%3Daps&field-keywords=",
        "amazonuk":"https://www.amazon.co.uk/s/ref=nb_sb_noss?url=search-alias%3Daps&field-keywords=",
        "startpage":"https://startpage.com/do/search?language=english&cat=web&query=",
        "github":"https://github.com/search?utf8=✓&q=",
        "searx":"https://searx.me/?category_general=on&q=",
        "cnrtl":"http://www.cnrtl.fr/lexicographie/",
        "osm":"https://www.openstreetmap.org/search?query=",
        "mdn":"https://developer.mozilla.org/en-US/search?q=",
        "gentoo_wiki":"https://wiki.gentoo.org/index.php?title=Special%3ASearch&profile=default&fulltext=Search&search=",
        "qwant":"https://www.qwant.com/?q=",

    }),
    "newtab": "",
    "storageloc": "sync",
    "homepages": [],
    "hintchars": "hjklasdfgyuiopqwertnmzxcvb",
	"hintfiltermode": "simple",   // "simple", "vimperator", "vimperator-reflow"

    "ttsvoice": "default",  // chosen from the listvoices list, or "default"
    "ttsvolume": 1,         // 0 to 1
    "ttsrate": 1,           // 0.1 to 10
    "ttspitch": 1,          // 0 to 2
<<<<<<< HEAD

    // either "nextinput" or "default"
    // If nextinput, <Tab> after gi brings selects the next input
    // If default, <Tab> selects the next selectable element, e.g. a link
    "gistyle": "nextinput", // either "nextinput" or "default"
=======
    "theme": "default",     // currently available: "default", "dark"
    "vimium-gi": true,
>>>>>>> e43f4fae

    // Default logging levels - 2 === WARNING
    "logging": o({
        "messaging": 2,
        "cmdline": 2,
        "controller": 2,
        "hinting": 2,
        "state": 2,
        "excmd": 1,
    }),
})

/** Given an object and a target, extract the target if it exists, else return undefined

    @param target path of properties as an array
*/
function getDeepProperty(obj, target) {
    if (obj !== undefined && target.length) {
        return getDeepProperty(obj[target[0]], target.slice(1))
    } else {
        return obj
    }
}

/** Create the key path target if it doesn't exist and set the final property to value.

    If the path is an empty array, replace the obj.

    @param target path of properties as an array
*/
function setDeepProperty(obj, value, target) {
    if (target.length > 1) {
        // If necessary antecedent objects don't exist, create them.
        if (obj[target[0]] === undefined) {
            obj[target[0]] = o({})
        }
        return setDeepProperty(obj[target[0]], value, target.slice(1))
    } else {
        obj[target[0]] = value
    }
}


/** Get the value of the key target.

    If the user has not specified a key, use the corresponding key from
    defaults, if one exists, else undefined.
*/
export function get(...target) {
    const user = getDeepProperty(USERCONFIG, target)
    const defult = getDeepProperty(DEFAULTS, target)

    // Merge results if there's a default value and it's not an Array or primitive.
    if (defult && (! Array.isArray(defult) && typeof defult === "object")) {
        return Object.assign(o({}), defult, user)
    } else {
        if (user !== undefined) {
            return user
        } else {
            return defult
        }
    }
}

/** Get the value of the key target, but wait for config to be loaded from the
    database first if it has not been at least once before.

    This is useful if you are a content script and you've just been loaded.
*/
export async function getAsync(...target) {
    if (INITIALISED) {
        return get(...target)
    } else {
        return new Promise((resolve) =>
            WAITERS.push(() => resolve(get(...target)))
        )
    }
}

/** Full target specification, then value

    e.g.
        set("nmaps", "o", "open")
        set("search", "default", "google")
        set("aucmd", "BufRead", "memrise.com", "open memrise.com")
*/
export function set(...args) {
    if (args.length < 2) {
        throw "You must provide at least two arguments!"
    }

    const target = args.slice(0, args.length - 1)
    const value = args[args.length - 1]

    setDeepProperty(USERCONFIG, value, target)
    save()
}

/** Delete the key at target if it exists */
export function unset(...target) {
    const parent = getDeepProperty(USERCONFIG, target.slice(0, -1))
    if (parent !== undefined) delete parent[target[target.length - 1]]
    save()
}

/** Save the config back to storage API.

    Config is not synchronised between different instances of this module until
    sometime after this happens.
*/
export async function save(storage: "local" | "sync" = get("storageloc")){
    // let storageobj = storage == "local" ? browser.storage.local : browser.storage.sync
    // storageobj.set({CONFIGNAME: USERCONFIG})
    let settingsobj = o({})
    settingsobj[CONFIGNAME] = USERCONFIG
    if (storage == "local") browser.storage.local.set(settingsobj)
    else browser.storage.sync.set(settingsobj)
}

/** Updates the config to the latest version.
    Proposed semantic for config versionning:
     - x.y -> x+1.0 : major architectural changes
     - x.y -> x.y+1 : renaming settings/changing their types
    There's no need for an updater if you're only adding a new setting/changing
    a default setting

    When adding updaters, don't forget to set("version", newversionnumber)!
*/
export async function update() {
    let updaters = {
        "0.0": async () => {
            try {
                // Before we had a config system, we had nmaps, and we put them in the
                // root namespace because we were young and bold.
                let legacy_nmaps = await browser.storage.sync.get("nmaps")
                if (legacy_nmaps) {
                    USERCONFIG["nmaps"] = Object.assign(legacy_nmaps["nmaps"], USERCONFIG["nmaps"])
                }
            } finally {
                set("version", "1.0")
            }
        },
        "1.0": () => {
            let vimiumgi = getDeepProperty(USERCONFIG, "vimium-gi")
            if (vimiumgi === true)
                set("gistyle", "nextinput")
            else if (vimiumgi === false)
                set("gistyle", "default")
            unset("vimium-gi")
            set("version", "1.1")
        }
    }
    if (!get("version"))
        set("version", "0.0")
    while (updaters[get("version")] instanceof Function) {
        await updaters[get("version")]()
    }
}

/** Read all user configuration from storage API then notify any waiting asynchronous calls

    asynchronous calls generated by getAsync.
*/
async function init() {
    let syncConfig = await browser.storage.sync.get(CONFIGNAME)
    schlepp(syncConfig[CONFIGNAME])
    // Local storage overrides sync
    let localConfig = await browser.storage.local.get(CONFIGNAME)
    schlepp(localConfig[CONFIGNAME])
    await update()
    INITIALISED = true
    for (let waiter of WAITERS) {
        waiter()
    }
}

// Listen for changes to the storage and update the USERCONFIG if appropriate.
// TODO: BUG! Sync and local storage are merged at startup, but not by this thing.
browser.storage.onChanged.addListener(
    (changes, areaname) => {
        if (CONFIGNAME in changes) {
            USERCONFIG = changes[CONFIGNAME].newValue
        }
    }
)

init()<|MERGE_RESOLUTION|>--- conflicted
+++ resolved
@@ -163,16 +163,13 @@
     "ttsvolume": 1,         // 0 to 1
     "ttsrate": 1,           // 0.1 to 10
     "ttspitch": 1,          // 0 to 2
-<<<<<<< HEAD
 
     // either "nextinput" or "default"
     // If nextinput, <Tab> after gi brings selects the next input
     // If default, <Tab> selects the next selectable element, e.g. a link
     "gistyle": "nextinput", // either "nextinput" or "default"
-=======
+
     "theme": "default",     // currently available: "default", "dark"
-    "vimium-gi": true,
->>>>>>> e43f4fae
 
     // Default logging levels - 2 === WARNING
     "logging": o({
