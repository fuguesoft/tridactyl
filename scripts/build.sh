--- conflicted
+++ resolved
@@ -6,22 +6,14 @@
 
 isWindowsMinGW() {
   local is_mingw="False"
-<<<<<<< HEAD
-  if [ "$(uname | cut -c 1-5)" == "MINGW" ]; then
-=======
   if [ "$(uname | cut -c 1-5)" = "MINGW" ]; then
->>>>>>> 13e7bf4e
     is_mingw="True"
   fi
 
   echo -n "${is_mingw}"
 }
 
-<<<<<<< HEAD
-if [ "$(isWindowsMinGW)" == "True" ]; then
-=======
 if [ "$(isWindowsMinGW)" = "True" ]; then
->>>>>>> 13e7bf4e
   WIN_PYTHON="py -3"
   NPM_BIN_DIR="$(cygpath $(npm bin))"
   PATH=$NPM_BIN_DIR:$PATH
@@ -36,11 +28,7 @@
 mkdir -p generated/static
 mkdir -p generated/static/clippy
 
-<<<<<<< HEAD
-if [ "$(isWindowsMinGW)" == "True" ]; then
-=======
 if [ "$(isWindowsMinGW)" = "True" ]; then
->>>>>>> 13e7bf4e
   $WIN_PYTHON scripts/excmds_macros.py
 else
   scripts/excmds_macros.py
@@ -52,11 +40,7 @@
 nearleyc src/grammars/bracketexpr.ne \
   > src/grammars/.bracketexpr.generated.ts
 
-<<<<<<< HEAD
-if [ "$(isWindowsMinGW)" == "True" ]; then
-=======
 if [ "$(isWindowsMinGW)" = "True" ]; then
->>>>>>> 13e7bf4e
   powershell \
     -NoProfile \
     -InputFormat None \
