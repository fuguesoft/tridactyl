// Sketch
//
// Need an easy way of getting and setting settings
// If a setting is not set, the default should probably be returned.
// That probably means that binds etc. should be per-key?
//
// We should probably store all settings in memory, and only load from storage on startup and when we set it
//
// Really, we'd like a way of just letting things use the variables
//

/** # Tridactyl Configuration
 *
 * We very strongly recommend that you pretty much ignore this page and instead follow the link below DEFAULTS that will take you to our own source code which is formatted in a marginally more sane fashion.
 *
 */

/** @hidden */
const CONFIGNAME = "userconfig"
/** @hidden */
const WAITERS = []
/** @hidden */
let INITIALISED = false

/** @hidden */
// make a naked object
function o(object) {
    return Object.assign(Object.create(null), object)
}

/** @hidden */
// "Import" is a reserved word so this will have to do
function schlepp(settings) {
    Object.assign(USERCONFIG, settings)
}

/** @hidden */
let USERCONFIG = o({})
<<<<<<< HEAD
const _DEFAULTS = {
    configversion: "0.0",
=======

/**
 * This is the default configuration that Tridactyl comes with.
 *
 * You can change anything here using `set key1.key2.key3 value` or specific things any of the various helper commands such as `bind` or `command`.
 *
 */
const default_config = {
    configversion: "0.0",

    /**
     * nmaps contain all of the bindings for "normal mode".
     *
     * They consist of key sequences mapped to ex commands.
     */
>>>>>>> c18d37bf
    nmaps: {
        "<F1>": "help",
        o: "fillcmdline open",
        O: "current_url open",
        w: "fillcmdline winopen",
        W: "current_url winopen",
        t: "fillcmdline tabopen",
        "]]": "followpage next",
        "[[": "followpage prev",
        "[c": "urlincrement -1",
        "]c": "urlincrement 1",
        "<c-x>": "urlincrement -1",
        "<c-a>": "urlincrement 1",
        T: "current_url tabopen",
        yy: "clipboard yank",
        ys: "clipboard yankshort",
        yc: "clipboard yankcanon",
        gh: "home",
        gH: "home true",
        p: "clipboard open",
        P: "clipboard tabopen",
        j: "scrollline 10",
        "<c-e>": "scrollline 10",
        k: "scrollline -10",
        "<c-y>": "scrollline 10",
        h: "scrollpx -50",
        l: "scrollpx 50",
        G: "scrollto 100",
        gg: "scrollto 0",
        "<c-u>": "scrollpage -0.5",
        "<c-d>": "scrollpage 0.5",
        // "<c-b>": "scrollpage -1",
        $: "scrollto 100 x",
        // "0": "scrollto 0 x", // will get interpreted as a count
        "^": "scrollto 0 x",
        "<c-6>": "buffer #",
        H: "back",
        L: "forward",
        "<c-o>": "back",
        "<c-i>": "forward",
        d: "tabclose",
        D: "composite tabprev | sleep 100 | tabclose #",
        gx0: "tabclosealltoleft",
        gx$: "tabclosealltoright",
        u: "undo",
        r: "reload",
        R: "reloadhard",
        gi: "focusinput -l",
        "g;": "changelistjump -1",
        gt: "tabnext_gt",
        gT: "tabprev",
        // "<c-n>": "tabnext_gt", // c-n is reserved for new window
        // "<c-p>": "tabprev",
        "g^": "tabfirst",
        g0: "tabfirst",
        g$: "tablast",
        gr: "reader",
        gu: "urlparent",
        gU: "urlroot",
        gf: "viewsource",
        ":": "fillcmdline",
        s: "fillcmdline open search",
        S: "fillcmdline tabopen search",
        // find mode not suitable for general consumption yet.
        // "/": "find",
        // "?": "find -1",
        // "n": "findnext 1",
        // "N": "findnext -1",
        M: "gobble 1 quickmark",
        // "B": "fillcmdline bufferall",
        b: "fillcmdline buffer",
        ZZ: "qall",
        f: "hint",
        F: "hint -b",
        ";i": "hint -i",
        ";I": "hint -I",
        ";k": "hint -k",
        ";y": "hint -y",
        ";p": "hint -p",
        ";r": "hint -r",
        ";s": "hint -s",
        ";S": "hint -S",
        ";a": "hint -a",
        ";A": "hint -A",
        ";;": "hint -;",
        ";#": "hint -#",
        ";v": "hint -W exclaim_quiet mpv",
        "<S-Insert>": "mode ignore",
        I: "fillcmdline Ignore mode is now toggled by pressing <S-Insert>",
        a: "current_url bmark",
        A: "bmark",
        zi: "zoom 0.1 true",
        zo: "zoom -0.1 true",
        zz: "zoom 1",
        ".": "repeat",
        "<SA-ArrowUp><SA-ArrowUp><SA-ArrowDown><SA-ArrowDown><SA-ArrowLeft><SA-ArrowRight><SA-ArrowLeft><SA-ArrowRight>ba":
            "open https://www.youtube.com/watch?v=M3iOROuTuMA",
    },
    autocmds: {
        DocStart: {
            "addons.mozilla.org": "mode ignore",
        },
    },

    /**
     * Aliases for use in the command line. The key is replaced with the value.
     *
     * Related ex command: `command`
     */
    exaliases: {
        alias: "command",
        au: "autocmd",
        b: "buffer",
        o: "open",
        w: "winopen",
        t: "tabopen",
        tn: "tabnext_gt",
        bn: "tabnext_gt",
        tnext: "tabnext_gt",
        bnext: "tabnext_gt",
        tp: "tabprev",
        tN: "tabprev",
        bp: "tabprev",
        bN: "tabprev",
        tprev: "tabprev",
        bprev: "tabprev",
        bfirst: "tabfirst",
        blast: "tablast",
        tfirst: "tabfirst",
        tlast: "tablast",
        bd: "tabclose",
        bdelete: "tabclose",
        quit: "tabclose",
        q: "tabclose",
        sanitize: "sanitise",
        tutorial: "tutor",
        h: "help",
        openwith: "hint -W",
        "!": "exclaim",
        "!s": "exclaim_quiet",
    },
    followpagepatterns: {
        next: "^(next|newer\\b|»|>>|more",
        prev: "^(prev(ious?|older\\b|«|<<",
    },
    searchengine: "google",
    searchurls: {
        google: "https://www.google.com/search?q=",
        scholar: "https://scholar.google.com/scholar?q=",
        googleuk: "https://www.google.co.uk/search?q=",
        bing: "https://www.bing.com/search?q=",
        duckduckgo: "https://duckduckgo.com/?q=",
        yahoo: "https://search.yahoo.com/search?p=",
        twitter: "https://twitter.com/search?q=",
        wikipedia: "https://en.wikipedia.org/wiki/Special:Search/",
        youtube: "https://www.youtube.com/results?search_query=",
        amazon:
            "https://www.amazon.com/s/ref=nb_sb_noss?url=search-alias%3Daps&field-keywords=",
        amazonuk:
            "https://www.amazon.co.uk/s/ref=nb_sb_noss?url=search-alias%3Daps&field-keywords=",
        startpage:
            "https://startpage.com/do/search?language=english&cat=web&query=",
        github: "https://github.com/search?utf8=✓&q=",
        searx: "https://searx.me/?category_general=on&q=",
        cnrtl: "http://www.cnrtl.fr/lexicographie/",
        osm: "https://www.openstreetmap.org/search?query=",
        mdn: "https://developer.mozilla.org/en-US/search?q=",
        gentoo_wiki:
            "https://wiki.gentoo.org/index.php?title=Special%3ASearch&profile=default&fulltext=Search&search=",
        qwant: "https://www.qwant.com/?q=",
    },

    newtab: "",
    viewsource: "tridactyl", // "tridactyl" or "default"
    storageloc: "sync",
    homepages: [],
    hintchars: "hjklasdfgyuiopqwertnmzxcvb",
    hintfiltermode: "simple", // "simple", "vimperator", "vimperator-reflow"

    // Controls whether the page can focus elements for you via js
    // Remember to also change browser.autofocus (autofocusing elements via
    // HTML in about:config
    // Maybe have a nice user-vicible message when the setting is changed?
    allowautofocus: "true",

    tabopenpos: "next",
    relatedopenpos: "related",
    ttsvoice: "default", // chosen from the listvoices list, or "default"
    ttsvolume: 1, // 0 to 1
    ttsrate: 1, // 0.1 to 10
    ttspitch: 1, // 0 to 2

    // either "nextinput" or "firefox"
    // If nextinput, <Tab> after gi brings selects the next input
    // If firefox, <Tab> selects the next selectable element, e.g. a link
    gimode: "nextinput", // either "nextinput" or "firefox"

    // either "beginning" or "end"
    // Decides where to place the cursor when selecting non-empty input fields
    cursorpos: "end",

    theme: "default", // currently available: "default", "dark"
    modeindicator: "true",

    // Default logging levels - 2 === WARNING
    logging: {
        messaging: 2,
        cmdline: 2,
        controller: 2,
        hinting: 2,
        state: 2,
        excmd: 1,
    },
    noiframeon: [],

    // Native messenger settings
    // This has to be a command that stays in the foreground for the whole editing session
    // "auto" will attempt to find a sane editor in your path.
    // Please send your requests to have your favourite terminal moved further up the list to /dev/null.
    //          (but we are probably happy to add your terminal to the list if it isn't already there.
    editorcmd: "auto",
    browser: "firefox",
    nativeinstallcmd:
        "curl -fsSl https://raw.githubusercontent.com/cmcaine/tridactyl/master/native/install.sh | bash",
    profiledir: "auto",

    // Performance related settings

    // number of most recent results to ask Firefox for. We display the top 20 or so most frequently visited ones.
    historyresults: "50",

    // Security settings

    csp: "untouched", // change this to "clobber" to ruin the CSP of all sites and make Tridactyl run a bit better on some of them, e.g. raw.github*
}
<<<<<<< HEAD
const DEFAULTS = o(_DEFAULTS)
=======

/** @hidden */
const DEFAULTS = o(default_config)
>>>>>>> c18d37bf

/** Given an object and a target, extract the target if it exists, else return undefined

    @param target path of properties as an array
    @hidden
*/
function getDeepProperty(obj, target) {
    if (obj !== undefined && target.length) {
        return getDeepProperty(obj[target[0]], target.slice(1))
    } else {
        return obj
    }
}

/** Create the key path target if it doesn't exist and set the final property to value.

    If the path is an empty array, replace the obj.

    @param target path of properties as an array
    @hidden
*/
function setDeepProperty(obj, value, target) {
    if (target.length > 1) {
        // If necessary antecedent objects don't exist, create them.
        if (obj[target[0]] === undefined) {
            obj[target[0]] = o({})
        }
        return setDeepProperty(obj[target[0]], value, target.slice(1))
    } else {
        obj[target[0]] = value
    }
}

/** Get the value of the key target.

    If the user has not specified a key, use the corresponding key from
    defaults, if one exists, else undefined.
    @hidden
*/
export function get(...target) {
    const user = getDeepProperty(USERCONFIG, target)
    const defult = getDeepProperty(DEFAULTS, target)

    // Merge results if there's a default value and it's not an Array or primitive.
    if (defult && (!Array.isArray(defult) && typeof defult === "object")) {
        return Object.assign(o({}), defult, user)
    } else {
        if (user !== undefined) {
            return user
        } else {
            return defult
        }
    }
}

/** Get the value of the key target, but wait for config to be loaded from the
    database first if it has not been at least once before.

    This is useful if you are a content script and you've just been loaded.
    @hidden
*/
export async function getAsync(...target) {
    if (INITIALISED) {
        return get(...target)
    } else {
        return new Promise(resolve =>
            WAITERS.push(() => resolve(get(...target))),
        )
    }
}

/** Full target specification, then value

    e.g.
        set("nmaps", "o", "open")
        set("search", "default", "google")
        set("aucmd", "BufRead", "memrise.com", "open memrise.com")

    @hidden
*/
export function set(...args) {
    if (args.length < 2) {
        throw "You must provide at least two arguments!"
    }

    const target = args.slice(0, args.length - 1)
    const value = args[args.length - 1]

    setDeepProperty(USERCONFIG, value, target)
    save()
}

/** Delete the key at target if it exists
 * @hidden */
export function unset(...target) {
    const parent = getDeepProperty(USERCONFIG, target.slice(0, -1))
    if (parent !== undefined) delete parent[target[target.length - 1]]
    save()
}

/** Save the config back to storage API.

    Config is not synchronised between different instances of this module until
    sometime after this happens.

    @hidden
*/
export async function save(storage: "local" | "sync" = get("storageloc")) {
    // let storageobj = storage == "local" ? browser.storage.local : browser.storage.sync
    // storageobj.set({CONFIGNAME: USERCONFIG})
    let settingsobj = o({})
    settingsobj[CONFIGNAME] = USERCONFIG
    if (storage == "local") browser.storage.local.set(settingsobj)
    else browser.storage.sync.set(settingsobj)
}

/** Updates the config to the latest version.
    Proposed semantic for config versionning:
     - x.y -> x+1.0 : major architectural changes
     - x.y -> x.y+1 : renaming settings/changing their types
    There's no need for an updater if you're only adding a new setting/changing
    a default setting

    When adding updaters, don't forget to set("configversion", newversionnumber)!
    @hidden
*/
export async function update() {
    let updaters = {
        "0.0": async () => {
            try {
                // Before we had a config system, we had nmaps, and we put them in the
                // root namespace because we were young and bold.
                let legacy_nmaps = await browser.storage.sync.get("nmaps")
                if (Object.keys(legacy_nmaps).length > 0) {
                    USERCONFIG["nmaps"] = Object.assign(
                        legacy_nmaps["nmaps"],
                        USERCONFIG["nmaps"],
                    )
                }
            } finally {
                set("configversion", "1.0")
            }
        },
        "1.0": () => {
            let vimiumgi = getDeepProperty(USERCONFIG, "vimium-gi")
            if (vimiumgi === true || vimiumgi === "true")
                set("gimode", "nextinput")
            else if (vimiumgi === false || vimiumgi === "false")
                set("gimode", "firefox")
            unset("vimium-gi")
            set("configversion", "1.1")
        },
    }
    if (!get("configversion")) set("configversion", "0.0")
    while (updaters[get("configversion")] instanceof Function) {
        await updaters[get("configversion")]()
    }
}

/** Read all user configuration from storage API then notify any waiting asynchronous calls

    asynchronous calls generated by getAsync.
    @hidden
*/
async function init() {
    let syncConfig = await browser.storage.sync.get(CONFIGNAME)
    schlepp(syncConfig[CONFIGNAME])
    // Local storage overrides sync
    let localConfig = await browser.storage.local.get(CONFIGNAME)
    schlepp(localConfig[CONFIGNAME])
    await update()
    INITIALISED = true
    for (let waiter of WAITERS) {
        waiter()
    }
}

// Listen for changes to the storage and update the USERCONFIG if appropriate.
// TODO: BUG! Sync and local storage are merged at startup, but not by this thing.
browser.storage.onChanged.addListener((changes, areaname) => {
    if (CONFIGNAME in changes) {
        USERCONFIG = changes[CONFIGNAME].newValue
    }
})

init()<|MERGE_RESOLUTION|>--- conflicted
+++ resolved
@@ -36,10 +36,6 @@
 
 /** @hidden */
 let USERCONFIG = o({})
-<<<<<<< HEAD
-const _DEFAULTS = {
-    configversion: "0.0",
-=======
 
 /**
  * This is the default configuration that Tridactyl comes with.
@@ -55,7 +51,6 @@
      *
      * They consist of key sequences mapped to ex commands.
      */
->>>>>>> c18d37bf
     nmaps: {
         "<F1>": "help",
         o: "fillcmdline open",
@@ -291,13 +286,9 @@
 
     csp: "untouched", // change this to "clobber" to ruin the CSP of all sites and make Tridactyl run a bit better on some of them, e.g. raw.github*
 }
-<<<<<<< HEAD
-const DEFAULTS = o(_DEFAULTS)
-=======
 
 /** @hidden */
 const DEFAULTS = o(default_config)
->>>>>>> c18d37bf
 
 /** Given an object and a target, extract the target if it exists, else return undefined
 
